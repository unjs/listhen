--- conflicted
+++ resolved
@@ -2,17 +2,12 @@
   "name": "listhen-playground",
   "private": true,
   "scripts": {
-    "start": "listhen .",
-    "dev": "listhen -w ."
+    "dev": "listhen -w .",
+    "start": "listhen ."
   },
   "dependencies": {
-<<<<<<< HEAD
-    "h3": "^1.8.1",
-    "listhen": "^1.4.4",
+    "h3": "^1.9.0",
+    "listhen": "^1.5.5",
     "ws": "^8.14.2"
-=======
-    "h3": "^1.9.0",
-    "listhen": "^1.5.5"
->>>>>>> 8b873f01
   }
 }