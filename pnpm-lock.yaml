lockfileVersion: '9.0'

settings:
  autoInstallPeers: true
  excludeLinksFromLockfile: false

importers:

  .:
    dependencies:
      '@parcel/watcher':
        specifier: ^2.5.1
        version: 2.5.1
      '@parcel/watcher-wasm':
        specifier: ^2.5.1
        version: 2.5.1
      citty:
        specifier: ^0.1.6
        version: 0.1.6
      consola:
<<<<<<< HEAD
        specifier: ^3.2.3
        version: 3.2.3
      copy-paste:
        specifier: ^2.2.0
        version: 2.2.0
=======
        specifier: ^3.4.2
        version: 3.4.2
>>>>>>> e2199262
      crossws:
        specifier: '>=0.2.0 <0.5.0'
        version: 0.3.1
      defu:
        specifier: ^6.1.4
        version: 6.1.4
      get-port-please:
        specifier: ^3.2.0
        version: 3.2.0
      h3:
        specifier: ^1.15.4
        version: 1.15.4
      http-shutdown:
        specifier: ^1.2.2
        version: 1.2.2
      jiti:
        specifier: ^2.6.1
        version: 2.6.1
      mlly:
        specifier: ^1.8.0
        version: 1.8.0
      node-forge:
        specifier: ^1.3.1
        version: 1.3.1
      pathe:
        specifier: ^2.0.3
        version: 2.0.3
      std-env:
        specifier: ^3.10.0
        version: 3.10.0
      ufo:
        specifier: ^1.6.1
        version: 1.6.1
      untun:
        specifier: ^0.1.3
        version: 0.1.3
      uqr:
        specifier: ^0.1.2
        version: 0.1.2
    devDependencies:
      '@types/copy-paste':
        specifier: ^2.1.0
        version: 2.1.0
      '@types/node':
        specifier: ^24.10.0
        version: 24.10.0
      '@types/node-forge':
        specifier: ^1.3.14
        version: 1.3.14
      '@vitest/coverage-v8':
        specifier: ^4.0.6
        version: 4.0.6(vitest@4.0.6(@types/node@24.10.0)(jiti@2.6.1)(yaml@2.5.1))
      automd:
        specifier: ^0.4.2
        version: 0.4.2(magicast@0.3.5)
      changelogen:
        specifier: ^0.6.2
        version: 0.6.2(magicast@0.3.5)
      eslint:
        specifier: ^9.39.0
        version: 9.39.0(jiti@2.6.1)
      eslint-config-unjs:
        specifier: ^0.5.0
        version: 0.5.0(eslint@9.39.0(jiti@2.6.1))(typescript@5.9.3)
      ip-regex:
        specifier: ^5.0.0
        version: 5.0.0
      prettier:
        specifier: ^3.6.2
        version: 3.6.2
      typescript:
        specifier: ^5.9.3
        version: 5.9.3
      unbuild:
        specifier: ^3.6.1
        version: 3.6.1(typescript@5.9.3)
      vitest:
        specifier: ^4.0.6
        version: 4.0.6(@types/node@24.10.0)(jiti@2.6.1)(yaml@2.5.1)

  playground:
    dependencies:
      h3:
        specifier: ^1.15.4
        version: 1.15.4
      listhen:
        specifier: ^1.9.0
        version: 1.9.0

packages:

  '@babel/code-frame@7.27.1':
    resolution: {integrity: sha512-cjQ7ZlQ0Mv3b47hABuTevyTuYN4i+loJKGeV9flcCgIK37cCXRh+L1bd3iBHlynerhQ7BhCkn2BPbQUL+rGqFg==}
    engines: {node: '>=6.9.0'}

  '@babel/helper-string-parser@7.25.7':
    resolution: {integrity: sha512-CbkjYdsJNHFk8uqpEkpCvRs3YRp9tY6FmFY7wLMSYuGYkrdUi7r2lc4/wqsvlHoMznX3WJ9IP8giGPq68T/Y6g==}
    engines: {node: '>=6.9.0'}

  '@babel/helper-validator-identifier@7.25.7':
    resolution: {integrity: sha512-AM6TzwYqGChO45oiuPqwL2t20/HdMC1rTPAesnBCgPCSF1x3oN9MVUwQV2iyz4xqWrctwK5RNC8LV22kaQCNYg==}
    engines: {node: '>=6.9.0'}

  '@babel/helper-validator-identifier@7.28.5':
    resolution: {integrity: sha512-qSs4ifwzKJSV39ucNjsvc6WVHs6b7S03sOh2OcHF9UHfVPqWWALUsNUVzhSBiItjRZoLHx7nIarVjqKVusUZ1Q==}
    engines: {node: '>=6.9.0'}

  '@babel/parser@7.25.7':
    resolution: {integrity: sha512-aZn7ETtQsjjGG5HruveUK06cU3Hljuhd9Iojm4M8WWv3wLE6OkE5PWbDUkItmMgegmccaITudyuW5RPYrYlgWw==}
    engines: {node: '>=6.0.0'}
    hasBin: true

  '@babel/runtime@7.25.7':
    resolution: {integrity: sha512-FjoyLe754PMiYsFaN5C94ttGiOmBNYTf6pLr4xXHAT5uctHb092PBszndLDR5XA/jghQvn4n7JMHl7dmTgbm9w==}
    engines: {node: '>=6.9.0'}

  '@babel/types@7.25.7':
    resolution: {integrity: sha512-vwIVdXG+j+FOpkwqHRcBgHLYNL7XMkufrlaFvL9o6Ai9sJn9+PdyIL5qa0XzTZw084c+u9LOls53eoZWP/W5WQ==}
    engines: {node: '>=6.9.0'}

  '@bcoe/v8-coverage@1.0.2':
    resolution: {integrity: sha512-6zABk/ECA/QYSCQ1NGiVwwbQerUCZ+TQbp64Q3AgmfNvurHH0j8TtXa1qbShXA6qqkpAj4V5W8pP6mLe1mcMqA==}
    engines: {node: '>=18'}

  '@esbuild/aix-ppc64@0.25.11':
    resolution: {integrity: sha512-Xt1dOL13m8u0WE8iplx9Ibbm+hFAO0GsU2P34UNoDGvZYkY8ifSiy6Zuc1lYxfG7svWE2fzqCUmFp5HCn51gJg==}
    engines: {node: '>=18'}
    cpu: [ppc64]
    os: [aix]

  '@esbuild/android-arm64@0.25.11':
    resolution: {integrity: sha512-9slpyFBc4FPPz48+f6jyiXOx/Y4v34TUeDDXJpZqAWQn/08lKGeD8aDp9TMn9jDz2CiEuHwfhRmGBvpnd/PWIQ==}
    engines: {node: '>=18'}
    cpu: [arm64]
    os: [android]

  '@esbuild/android-arm@0.25.11':
    resolution: {integrity: sha512-uoa7dU+Dt3HYsethkJ1k6Z9YdcHjTrSb5NUy66ZfZaSV8hEYGD5ZHbEMXnqLFlbBflLsl89Zke7CAdDJ4JI+Gg==}
    engines: {node: '>=18'}
    cpu: [arm]
    os: [android]

  '@esbuild/android-x64@0.25.11':
    resolution: {integrity: sha512-Sgiab4xBjPU1QoPEIqS3Xx+R2lezu0LKIEcYe6pftr56PqPygbB7+szVnzoShbx64MUupqoE0KyRlN7gezbl8g==}
    engines: {node: '>=18'}
    cpu: [x64]
    os: [android]

  '@esbuild/darwin-arm64@0.25.11':
    resolution: {integrity: sha512-VekY0PBCukppoQrycFxUqkCojnTQhdec0vevUL/EDOCnXd9LKWqD/bHwMPzigIJXPhC59Vd1WFIL57SKs2mg4w==}
    engines: {node: '>=18'}
    cpu: [arm64]
    os: [darwin]

  '@esbuild/darwin-x64@0.25.11':
    resolution: {integrity: sha512-+hfp3yfBalNEpTGp9loYgbknjR695HkqtY3d3/JjSRUyPg/xd6q+mQqIb5qdywnDxRZykIHs3axEqU6l1+oWEQ==}
    engines: {node: '>=18'}
    cpu: [x64]
    os: [darwin]

  '@esbuild/freebsd-arm64@0.25.11':
    resolution: {integrity: sha512-CmKjrnayyTJF2eVuO//uSjl/K3KsMIeYeyN7FyDBjsR3lnSJHaXlVoAK8DZa7lXWChbuOk7NjAc7ygAwrnPBhA==}
    engines: {node: '>=18'}
    cpu: [arm64]
    os: [freebsd]

  '@esbuild/freebsd-x64@0.25.11':
    resolution: {integrity: sha512-Dyq+5oscTJvMaYPvW3x3FLpi2+gSZTCE/1ffdwuM6G1ARang/mb3jvjxs0mw6n3Lsw84ocfo9CrNMqc5lTfGOw==}
    engines: {node: '>=18'}
    cpu: [x64]
    os: [freebsd]

  '@esbuild/linux-arm64@0.25.11':
    resolution: {integrity: sha512-Qr8AzcplUhGvdyUF08A1kHU3Vr2O88xxP0Tm8GcdVOUm25XYcMPp2YqSVHbLuXzYQMf9Bh/iKx7YPqECs6ffLA==}
    engines: {node: '>=18'}
    cpu: [arm64]
    os: [linux]

  '@esbuild/linux-arm@0.25.11':
    resolution: {integrity: sha512-TBMv6B4kCfrGJ8cUPo7vd6NECZH/8hPpBHHlYI3qzoYFvWu2AdTvZNuU/7hsbKWqu/COU7NIK12dHAAqBLLXgw==}
    engines: {node: '>=18'}
    cpu: [arm]
    os: [linux]

  '@esbuild/linux-ia32@0.25.11':
    resolution: {integrity: sha512-TmnJg8BMGPehs5JKrCLqyWTVAvielc615jbkOirATQvWWB1NMXY77oLMzsUjRLa0+ngecEmDGqt5jiDC6bfvOw==}
    engines: {node: '>=18'}
    cpu: [ia32]
    os: [linux]

  '@esbuild/linux-loong64@0.25.11':
    resolution: {integrity: sha512-DIGXL2+gvDaXlaq8xruNXUJdT5tF+SBbJQKbWy/0J7OhU8gOHOzKmGIlfTTl6nHaCOoipxQbuJi7O++ldrxgMw==}
    engines: {node: '>=18'}
    cpu: [loong64]
    os: [linux]

  '@esbuild/linux-mips64el@0.25.11':
    resolution: {integrity: sha512-Osx1nALUJu4pU43o9OyjSCXokFkFbyzjXb6VhGIJZQ5JZi8ylCQ9/LFagolPsHtgw6himDSyb5ETSfmp4rpiKQ==}
    engines: {node: '>=18'}
    cpu: [mips64el]
    os: [linux]

  '@esbuild/linux-ppc64@0.25.11':
    resolution: {integrity: sha512-nbLFgsQQEsBa8XSgSTSlrnBSrpoWh7ioFDUmwo158gIm5NNP+17IYmNWzaIzWmgCxq56vfr34xGkOcZ7jX6CPw==}
    engines: {node: '>=18'}
    cpu: [ppc64]
    os: [linux]

  '@esbuild/linux-riscv64@0.25.11':
    resolution: {integrity: sha512-HfyAmqZi9uBAbgKYP1yGuI7tSREXwIb438q0nqvlpxAOs3XnZ8RsisRfmVsgV486NdjD7Mw2UrFSw51lzUk1ww==}
    engines: {node: '>=18'}
    cpu: [riscv64]
    os: [linux]

  '@esbuild/linux-s390x@0.25.11':
    resolution: {integrity: sha512-HjLqVgSSYnVXRisyfmzsH6mXqyvj0SA7pG5g+9W7ESgwA70AXYNpfKBqh1KbTxmQVaYxpzA/SvlB9oclGPbApw==}
    engines: {node: '>=18'}
    cpu: [s390x]
    os: [linux]

  '@esbuild/linux-x64@0.25.11':
    resolution: {integrity: sha512-HSFAT4+WYjIhrHxKBwGmOOSpphjYkcswF449j6EjsjbinTZbp8PJtjsVK1XFJStdzXdy/jaddAep2FGY+wyFAQ==}
    engines: {node: '>=18'}
    cpu: [x64]
    os: [linux]

  '@esbuild/netbsd-arm64@0.25.11':
    resolution: {integrity: sha512-hr9Oxj1Fa4r04dNpWr3P8QKVVsjQhqrMSUzZzf+LZcYjZNqhA3IAfPQdEh1FLVUJSiu6sgAwp3OmwBfbFgG2Xg==}
    engines: {node: '>=18'}
    cpu: [arm64]
    os: [netbsd]

  '@esbuild/netbsd-x64@0.25.11':
    resolution: {integrity: sha512-u7tKA+qbzBydyj0vgpu+5h5AeudxOAGncb8N6C9Kh1N4n7wU1Xw1JDApsRjpShRpXRQlJLb9wY28ELpwdPcZ7A==}
    engines: {node: '>=18'}
    cpu: [x64]
    os: [netbsd]

  '@esbuild/openbsd-arm64@0.25.11':
    resolution: {integrity: sha512-Qq6YHhayieor3DxFOoYM1q0q1uMFYb7cSpLD2qzDSvK1NAvqFi8Xgivv0cFC6J+hWVw2teCYltyy9/m/14ryHg==}
    engines: {node: '>=18'}
    cpu: [arm64]
    os: [openbsd]

  '@esbuild/openbsd-x64@0.25.11':
    resolution: {integrity: sha512-CN+7c++kkbrckTOz5hrehxWN7uIhFFlmS/hqziSFVWpAzpWrQoAG4chH+nN3Be+Kzv/uuo7zhX716x3Sn2Jduw==}
    engines: {node: '>=18'}
    cpu: [x64]
    os: [openbsd]

  '@esbuild/openharmony-arm64@0.25.11':
    resolution: {integrity: sha512-rOREuNIQgaiR+9QuNkbkxubbp8MSO9rONmwP5nKncnWJ9v5jQ4JxFnLu4zDSRPf3x4u+2VN4pM4RdyIzDty/wQ==}
    engines: {node: '>=18'}
    cpu: [arm64]
    os: [openharmony]

  '@esbuild/sunos-x64@0.25.11':
    resolution: {integrity: sha512-nq2xdYaWxyg9DcIyXkZhcYulC6pQ2FuCgem3LI92IwMgIZ69KHeY8T4Y88pcwoLIjbed8n36CyKoYRDygNSGhA==}
    engines: {node: '>=18'}
    cpu: [x64]
    os: [sunos]

  '@esbuild/win32-arm64@0.25.11':
    resolution: {integrity: sha512-3XxECOWJq1qMZ3MN8srCJ/QfoLpL+VaxD/WfNRm1O3B4+AZ/BnLVgFbUV3eiRYDMXetciH16dwPbbHqwe1uU0Q==}
    engines: {node: '>=18'}
    cpu: [arm64]
    os: [win32]

  '@esbuild/win32-ia32@0.25.11':
    resolution: {integrity: sha512-3ukss6gb9XZ8TlRyJlgLn17ecsK4NSQTmdIXRASVsiS2sQ6zPPZklNJT5GR5tE/MUarymmy8kCEf5xPCNCqVOA==}
    engines: {node: '>=18'}
    cpu: [ia32]
    os: [win32]

  '@esbuild/win32-x64@0.25.11':
    resolution: {integrity: sha512-D7Hpz6A2L4hzsRpPaCYkQnGOotdUpDzSGRIv9I+1ITdHROSFUWW95ZPZWQmGka1Fg7W3zFJowyn9WGwMJ0+KPA==}
    engines: {node: '>=18'}
    cpu: [x64]
    os: [win32]

  '@eslint-community/eslint-utils@4.9.0':
    resolution: {integrity: sha512-ayVFHdtZ+hsq1t2Dy24wCmGXGe4q9Gu3smhLYALJrr473ZH27MsnSL+LKUlimp4BWJqMDMLmPpx/Q9R3OAlL4g==}
    engines: {node: ^12.22.0 || ^14.17.0 || >=16.0.0}
    peerDependencies:
      eslint: ^6.0.0 || ^7.0.0 || >=8.0.0

  '@eslint-community/regexpp@4.11.1':
    resolution: {integrity: sha512-m4DVN9ZqskZoLU5GlWZadwDnYo3vAEydiUayB9widCl9ffWx2IvPnp6n3on5rJmziJSw9Bv+Z3ChDVdMwXCY8Q==}
    engines: {node: ^12.0.0 || ^14.0.0 || >=16.0.0}

  '@eslint-community/regexpp@4.12.2':
    resolution: {integrity: sha512-EriSTlt5OC9/7SXkRSCAhfSxxoSUgBm33OH+IkwbdpgoqsSsUg7y3uh+IICI/Qg4BBWr3U2i39RpmycbxMq4ew==}
    engines: {node: ^12.0.0 || ^14.0.0 || >=16.0.0}

  '@eslint/config-array@0.21.1':
    resolution: {integrity: sha512-aw1gNayWpdI/jSYVgzN5pL0cfzU02GT3NBpeT/DXbx1/1x7ZKxFPd9bwrzygx/qiwIQiJ1sw/zD8qY/kRvlGHA==}
    engines: {node: ^18.18.0 || ^20.9.0 || >=21.1.0}

  '@eslint/config-helpers@0.4.2':
    resolution: {integrity: sha512-gBrxN88gOIf3R7ja5K9slwNayVcZgK6SOUORm2uBzTeIEfeVaIhOpCtTox3P6R7o2jLFwLFTLnC7kU/RGcYEgw==}
    engines: {node: ^18.18.0 || ^20.9.0 || >=21.1.0}

  '@eslint/core@0.13.0':
    resolution: {integrity: sha512-yfkgDw1KR66rkT5A8ci4irzDysN7FRpq3ttJolR88OqQikAWqwA8j5VZyas+vjyBNFIJ7MfybJ9plMILI2UrCw==}
    engines: {node: ^18.18.0 || ^20.9.0 || >=21.1.0}

  '@eslint/core@0.17.0':
    resolution: {integrity: sha512-yL/sLrpmtDaFEiUj1osRP4TI2MDz1AddJL+jZ7KSqvBuliN4xqYY54IfdN8qD8Toa6g1iloph1fxQNkjOxrrpQ==}
    engines: {node: ^18.18.0 || ^20.9.0 || >=21.1.0}

  '@eslint/eslintrc@3.3.1':
    resolution: {integrity: sha512-gtF186CXhIl1p4pJNGZw8Yc6RlshoePRvE0X91oPGb3vZ8pM3qOS9W9NGPat9LziaBV7XrJWGylNQXkGcnM3IQ==}
    engines: {node: ^18.18.0 || ^20.9.0 || >=21.1.0}

  '@eslint/js@9.39.0':
    resolution: {integrity: sha512-BIhe0sW91JGPiaF1mOuPy5v8NflqfjIcDNpC+LbW9f609WVRX1rArrhi6Z2ymvrAry9jw+5POTj4t2t62o8Bmw==}
    engines: {node: ^18.18.0 || ^20.9.0 || >=21.1.0}

  '@eslint/object-schema@2.1.7':
    resolution: {integrity: sha512-VtAOaymWVfZcmZbp6E2mympDIHvyjXs/12LqWYjVw6qjrfF+VK+fyG33kChz3nnK+SU5/NeHOqrTEHS8sXO3OA==}
    engines: {node: ^18.18.0 || ^20.9.0 || >=21.1.0}

  '@eslint/plugin-kit@0.2.8':
    resolution: {integrity: sha512-ZAoA40rNMPwSm+AeHpCq8STiNAwzWLJuP8Xv4CHIc9wv/PSuExjMrmjfYNj682vW0OOiZ1HKxzvjQr9XZIisQA==}
    engines: {node: ^18.18.0 || ^20.9.0 || >=21.1.0}

  '@eslint/plugin-kit@0.4.1':
    resolution: {integrity: sha512-43/qtrDUokr7LJqoF2c3+RInu/t4zfrpYdoSDfYyhg52rwLV6TnOvdG4fXm7IkSB3wErkcmJS9iEhjVtOSEjjA==}
    engines: {node: ^18.18.0 || ^20.9.0 || >=21.1.0}

  '@humanfs/core@0.19.1':
    resolution: {integrity: sha512-5DyQ4+1JEUzejeK1JGICcideyfUbGixgS9jNgex5nqkW+cY7WZhxBigmieN5Qnw9ZosSNVC9KQKyb+GUaGyKUA==}
    engines: {node: '>=18.18.0'}

  '@humanfs/node@0.16.7':
    resolution: {integrity: sha512-/zUx+yOsIrG4Y43Eh2peDeKCxlRt/gET6aHfaKpuq267qXdYDFViVHfMaLyygZOnl0kGWxFIgsBy8QFuTLUXEQ==}
    engines: {node: '>=18.18.0'}

  '@humanwhocodes/module-importer@1.0.1':
    resolution: {integrity: sha512-bxveV4V8v5Yb4ncFTT3rPSgZBOpCkjfK0y4oVVVJwIuDVBRMDXrPyXRL988i5ap9m9bnyEEjWfm5WkBmtffLfA==}
    engines: {node: '>=12.22'}

  '@humanwhocodes/retry@0.4.3':
    resolution: {integrity: sha512-bV0Tgo9K4hfPCek+aMAn81RppFKv2ySDQeMoSZuvTASywNTnVJCArCZE2FWqpvIatKu7VMRLWlR1EazvVhDyhQ==}
    engines: {node: '>=18.18'}

  '@jridgewell/resolve-uri@3.1.2':
    resolution: {integrity: sha512-bRISgCIjP20/tbWSPWMEi54QVPRZExkuD9lJL+UIxUKtwVJA8wW1Trb1jMs1RFXo1CBTNZ/5hpC9QvmKWdopKw==}
    engines: {node: '>=6.0.0'}

  '@jridgewell/sourcemap-codec@1.5.0':
    resolution: {integrity: sha512-gv3ZRaISU3fjPAgNsriBRqGWQL6quFx04YMPW/zD8XMLsU32mhCCbfbO6KZFLjvYpCZ8zyDEgqsgf+PwPaM7GQ==}

  '@jridgewell/sourcemap-codec@1.5.5':
    resolution: {integrity: sha512-cYQ9310grqxueWbl+WuIUIaiUaDcj7WOq5fVhEljNVgRfOUhY9fy2zTvfoqWsnebh8Sl70VScFbICvJnLKB0Og==}

  '@jridgewell/trace-mapping@0.3.25':
    resolution: {integrity: sha512-vNk6aEwybGtawWmy/PzwnGDOjCkLWSD2wqvjGGAgOAwCGWySYXfYoxt00IJkTF+8Lb57DwOb3Aa0o9CApepiYQ==}

  '@jridgewell/trace-mapping@0.3.31':
    resolution: {integrity: sha512-zzNR+SdQSDJzc8joaeP8QQoCQr8NuYx2dIIytl1QeBEZHJ9uW6hebsrYgbz8hJwUQao3TWCMtmfV8Nu1twOLAw==}

  '@nodelib/fs.scandir@2.1.5':
    resolution: {integrity: sha512-vq24Bq3ym5HEQm2NKCr3yXDwjc7vTsEThRDnkp2DK9p1uqLR+DHurm/NOTo0KG7HYHU7eppKZj3MyqYuMBf62g==}
    engines: {node: '>= 8'}

  '@nodelib/fs.stat@2.0.5':
    resolution: {integrity: sha512-RkhPPp2zrqDAQA/2jNhnztcPAlv64XdhIp7a7454A5ovI7Bukxgt7MX7udwAu3zg1DcpPU0rz3VV1SeaqvY4+A==}
    engines: {node: '>= 8'}

  '@nodelib/fs.walk@1.2.8':
    resolution: {integrity: sha512-oGB+UxlgWcgQkgwo8GcEGwemoTFt3FIO9ababBmaGwXIoBKZ+GTy0pP185beGg7Llih/NSHSV2XAs1lnznocSg==}
    engines: {node: '>= 8'}

  '@parcel/watcher-android-arm64@2.5.1':
    resolution: {integrity: sha512-KF8+j9nNbUN8vzOFDpRMsaKBHZ/mcjEjMToVMJOhTozkDonQFFrRcfdLWn6yWKCmJKmdVxSgHiYvTCef4/qcBA==}
    engines: {node: '>= 10.0.0'}
    cpu: [arm64]
    os: [android]

  '@parcel/watcher-darwin-arm64@2.5.1':
    resolution: {integrity: sha512-eAzPv5osDmZyBhou8PoF4i6RQXAfeKL9tjb3QzYuccXFMQU0ruIc/POh30ePnaOyD1UXdlKguHBmsTs53tVoPw==}
    engines: {node: '>= 10.0.0'}
    cpu: [arm64]
    os: [darwin]

  '@parcel/watcher-darwin-x64@2.5.1':
    resolution: {integrity: sha512-1ZXDthrnNmwv10A0/3AJNZ9JGlzrF82i3gNQcWOzd7nJ8aj+ILyW1MTxVk35Db0u91oD5Nlk9MBiujMlwmeXZg==}
    engines: {node: '>= 10.0.0'}
    cpu: [x64]
    os: [darwin]

  '@parcel/watcher-freebsd-x64@2.5.1':
    resolution: {integrity: sha512-SI4eljM7Flp9yPuKi8W0ird8TI/JK6CSxju3NojVI6BjHsTyK7zxA9urjVjEKJ5MBYC+bLmMcbAWlZ+rFkLpJQ==}
    engines: {node: '>= 10.0.0'}
    cpu: [x64]
    os: [freebsd]

  '@parcel/watcher-linux-arm-glibc@2.5.1':
    resolution: {integrity: sha512-RCdZlEyTs8geyBkkcnPWvtXLY44BCeZKmGYRtSgtwwnHR4dxfHRG3gR99XdMEdQ7KeiDdasJwwvNSF5jKtDwdA==}
    engines: {node: '>= 10.0.0'}
    cpu: [arm]
    os: [linux]

  '@parcel/watcher-linux-arm-musl@2.5.1':
    resolution: {integrity: sha512-6E+m/Mm1t1yhB8X412stiKFG3XykmgdIOqhjWj+VL8oHkKABfu/gjFj8DvLrYVHSBNC+/u5PeNrujiSQ1zwd1Q==}
    engines: {node: '>= 10.0.0'}
    cpu: [arm]
    os: [linux]

  '@parcel/watcher-linux-arm64-glibc@2.5.1':
    resolution: {integrity: sha512-LrGp+f02yU3BN9A+DGuY3v3bmnFUggAITBGriZHUREfNEzZh/GO06FF5u2kx8x+GBEUYfyTGamol4j3m9ANe8w==}
    engines: {node: '>= 10.0.0'}
    cpu: [arm64]
    os: [linux]

  '@parcel/watcher-linux-arm64-musl@2.5.1':
    resolution: {integrity: sha512-cFOjABi92pMYRXS7AcQv9/M1YuKRw8SZniCDw0ssQb/noPkRzA+HBDkwmyOJYp5wXcsTrhxO0zq1U11cK9jsFg==}
    engines: {node: '>= 10.0.0'}
    cpu: [arm64]
    os: [linux]

  '@parcel/watcher-linux-x64-glibc@2.5.1':
    resolution: {integrity: sha512-GcESn8NZySmfwlTsIur+49yDqSny2IhPeZfXunQi48DMugKeZ7uy1FX83pO0X22sHntJ4Ub+9k34XQCX+oHt2A==}
    engines: {node: '>= 10.0.0'}
    cpu: [x64]
    os: [linux]

  '@parcel/watcher-linux-x64-musl@2.5.1':
    resolution: {integrity: sha512-n0E2EQbatQ3bXhcH2D1XIAANAcTZkQICBPVaxMeaCVBtOpBZpWJuf7LwyWPSBDITb7In8mqQgJ7gH8CILCURXg==}
    engines: {node: '>= 10.0.0'}
    cpu: [x64]
    os: [linux]

  '@parcel/watcher-wasm@2.5.1':
    resolution: {integrity: sha512-RJxlQQLkaMMIuWRozy+z2vEqbaQlCuaCgVZIUCzQLYggY22LZbP5Y1+ia+FD724Ids9e+XIyOLXLrLgQSHIthw==}
    engines: {node: '>= 10.0.0'}
    bundledDependencies:
      - napi-wasm

  '@parcel/watcher-win32-arm64@2.5.1':
    resolution: {integrity: sha512-RFzklRvmc3PkjKjry3hLF9wD7ppR4AKcWNzH7kXR7GUe0Igb3Nz8fyPwtZCSquGrhU5HhUNDr/mKBqj7tqA2Vw==}
    engines: {node: '>= 10.0.0'}
    cpu: [arm64]
    os: [win32]

  '@parcel/watcher-win32-ia32@2.5.1':
    resolution: {integrity: sha512-c2KkcVN+NJmuA7CGlaGD1qJh1cLfDnQsHjE89E60vUEMlqduHGCdCLJCID5geFVM0dOtA3ZiIO8BoEQmzQVfpQ==}
    engines: {node: '>= 10.0.0'}
    cpu: [ia32]
    os: [win32]

  '@parcel/watcher-win32-x64@2.5.1':
    resolution: {integrity: sha512-9lHBdJITeNR++EvSQVUcaZoWupyHfXe1jZvGZ06O/5MflPcuPLtEphScIBL+AiCWBO46tDSHzWyD0uDmmZqsgA==}
    engines: {node: '>= 10.0.0'}
    cpu: [x64]
    os: [win32]

  '@parcel/watcher@2.5.1':
    resolution: {integrity: sha512-dfUnCxiN9H4ap84DvD2ubjw+3vUNpstxa0TneY/Paat8a3R4uQZDLSvWjmznAY/DoahqTHl9V46HF/Zs3F29pg==}
    engines: {node: '>= 10.0.0'}

  '@rollup/plugin-alias@5.1.1':
    resolution: {integrity: sha512-PR9zDb+rOzkRb2VD+EuKB7UC41vU5DIwZ5qqCpk0KJudcWAyi8rvYOhS7+L5aZCspw1stTViLgN5v6FF1p5cgQ==}
    engines: {node: '>=14.0.0'}
    peerDependencies:
      rollup: ^1.20.0||^2.0.0||^3.0.0||^4.0.0
    peerDependenciesMeta:
      rollup:
        optional: true

  '@rollup/plugin-commonjs@28.0.9':
    resolution: {integrity: sha512-PIR4/OHZ79romx0BVVll/PkwWpJ7e5lsqFa3gFfcrFPWwLXLV39JVUzQV9RKjWerE7B845Hqjj9VYlQeieZ2dA==}
    engines: {node: '>=16.0.0 || 14 >= 14.17'}
    peerDependencies:
      rollup: ^2.68.0||^3.0.0||^4.0.0
    peerDependenciesMeta:
      rollup:
        optional: true

  '@rollup/plugin-json@6.1.0':
    resolution: {integrity: sha512-EGI2te5ENk1coGeADSIwZ7G2Q8CJS2sF120T7jLw4xFw9n7wIOXHo+kIYRAoVpJAN+kmqZSoO3Fp4JtoNF4ReA==}
    engines: {node: '>=14.0.0'}
    peerDependencies:
      rollup: ^1.20.0||^2.0.0||^3.0.0||^4.0.0
    peerDependenciesMeta:
      rollup:
        optional: true

  '@rollup/plugin-node-resolve@16.0.3':
    resolution: {integrity: sha512-lUYM3UBGuM93CnMPG1YocWu7X802BrNF3jW2zny5gQyLQgRFJhV1Sq0Zi74+dh/6NBx1DxFC4b4GXg9wUCG5Qg==}
    engines: {node: '>=14.0.0'}
    peerDependencies:
      rollup: ^2.78.0||^3.0.0||^4.0.0
    peerDependenciesMeta:
      rollup:
        optional: true

  '@rollup/plugin-replace@6.0.3':
    resolution: {integrity: sha512-J4RZarRvQAm5IF0/LwUUg+obsm+xZhYnbMXmXROyoSE1ATJe3oXSb9L5MMppdxP2ylNSjv6zFBwKYjcKMucVfA==}
    engines: {node: '>=14.0.0'}
    peerDependencies:
      rollup: ^1.20.0||^2.0.0||^3.0.0||^4.0.0
    peerDependenciesMeta:
      rollup:
        optional: true

  '@rollup/pluginutils@5.3.0':
    resolution: {integrity: sha512-5EdhGZtnu3V88ces7s53hhfK5KSASnJZv8Lulpc04cWO3REESroJXg73DFsOmgbU2BhwV0E20bu2IDZb3VKW4Q==}
    engines: {node: '>=14.0.0'}
    peerDependencies:
      rollup: ^1.20.0||^2.0.0||^3.0.0||^4.0.0
    peerDependenciesMeta:
      rollup:
        optional: true

  '@rollup/rollup-android-arm-eabi@4.52.5':
    resolution: {integrity: sha512-8c1vW4ocv3UOMp9K+gToY5zL2XiiVw3k7f1ksf4yO1FlDFQ1C2u72iACFnSOceJFsWskc2WZNqeRhFRPzv+wtQ==}
    cpu: [arm]
    os: [android]

  '@rollup/rollup-android-arm64@4.52.5':
    resolution: {integrity: sha512-mQGfsIEFcu21mvqkEKKu2dYmtuSZOBMmAl5CFlPGLY94Vlcm+zWApK7F/eocsNzp8tKmbeBP8yXyAbx0XHsFNA==}
    cpu: [arm64]
    os: [android]

  '@rollup/rollup-darwin-arm64@4.52.5':
    resolution: {integrity: sha512-takF3CR71mCAGA+v794QUZ0b6ZSrgJkArC+gUiG6LB6TQty9T0Mqh3m2ImRBOxS2IeYBo4lKWIieSvnEk2OQWA==}
    cpu: [arm64]
    os: [darwin]

  '@rollup/rollup-darwin-x64@4.52.5':
    resolution: {integrity: sha512-W901Pla8Ya95WpxDn//VF9K9u2JbocwV/v75TE0YIHNTbhqUTv9w4VuQ9MaWlNOkkEfFwkdNhXgcLqPSmHy0fA==}
    cpu: [x64]
    os: [darwin]

  '@rollup/rollup-freebsd-arm64@4.52.5':
    resolution: {integrity: sha512-QofO7i7JycsYOWxe0GFqhLmF6l1TqBswJMvICnRUjqCx8b47MTo46W8AoeQwiokAx3zVryVnxtBMcGcnX12LvA==}
    cpu: [arm64]
    os: [freebsd]

  '@rollup/rollup-freebsd-x64@4.52.5':
    resolution: {integrity: sha512-jr21b/99ew8ujZubPo9skbrItHEIE50WdV86cdSoRkKtmWa+DDr6fu2c/xyRT0F/WazZpam6kk7IHBerSL7LDQ==}
    cpu: [x64]
    os: [freebsd]

  '@rollup/rollup-linux-arm-gnueabihf@4.52.5':
    resolution: {integrity: sha512-PsNAbcyv9CcecAUagQefwX8fQn9LQ4nZkpDboBOttmyffnInRy8R8dSg6hxxl2Re5QhHBf6FYIDhIj5v982ATQ==}
    cpu: [arm]
    os: [linux]

  '@rollup/rollup-linux-arm-musleabihf@4.52.5':
    resolution: {integrity: sha512-Fw4tysRutyQc/wwkmcyoqFtJhh0u31K+Q6jYjeicsGJJ7bbEq8LwPWV/w0cnzOqR2m694/Af6hpFayLJZkG2VQ==}
    cpu: [arm]
    os: [linux]

  '@rollup/rollup-linux-arm64-gnu@4.52.5':
    resolution: {integrity: sha512-a+3wVnAYdQClOTlyapKmyI6BLPAFYs0JM8HRpgYZQO02rMR09ZcV9LbQB+NL6sljzG38869YqThrRnfPMCDtZg==}
    cpu: [arm64]
    os: [linux]

  '@rollup/rollup-linux-arm64-musl@4.52.5':
    resolution: {integrity: sha512-AvttBOMwO9Pcuuf7m9PkC1PUIKsfaAJ4AYhy944qeTJgQOqJYJ9oVl2nYgY7Rk0mkbsuOpCAYSs6wLYB2Xiw0Q==}
    cpu: [arm64]
    os: [linux]

  '@rollup/rollup-linux-loong64-gnu@4.52.5':
    resolution: {integrity: sha512-DkDk8pmXQV2wVrF6oq5tONK6UHLz/XcEVow4JTTerdeV1uqPeHxwcg7aFsfnSm9L+OO8WJsWotKM2JJPMWrQtA==}
    cpu: [loong64]
    os: [linux]

  '@rollup/rollup-linux-ppc64-gnu@4.52.5':
    resolution: {integrity: sha512-W/b9ZN/U9+hPQVvlGwjzi+Wy4xdoH2I8EjaCkMvzpI7wJUs8sWJ03Rq96jRnHkSrcHTpQe8h5Tg3ZzUPGauvAw==}
    cpu: [ppc64]
    os: [linux]

  '@rollup/rollup-linux-riscv64-gnu@4.52.5':
    resolution: {integrity: sha512-sjQLr9BW7R/ZiXnQiWPkErNfLMkkWIoCz7YMn27HldKsADEKa5WYdobaa1hmN6slu9oWQbB6/jFpJ+P2IkVrmw==}
    cpu: [riscv64]
    os: [linux]

  '@rollup/rollup-linux-riscv64-musl@4.52.5':
    resolution: {integrity: sha512-hq3jU/kGyjXWTvAh2awn8oHroCbrPm8JqM7RUpKjalIRWWXE01CQOf/tUNWNHjmbMHg/hmNCwc/Pz3k1T/j/Lg==}
    cpu: [riscv64]
    os: [linux]

  '@rollup/rollup-linux-s390x-gnu@4.52.5':
    resolution: {integrity: sha512-gn8kHOrku8D4NGHMK1Y7NA7INQTRdVOntt1OCYypZPRt6skGbddska44K8iocdpxHTMMNui5oH4elPH4QOLrFQ==}
    cpu: [s390x]
    os: [linux]

  '@rollup/rollup-linux-x64-gnu@4.52.5':
    resolution: {integrity: sha512-hXGLYpdhiNElzN770+H2nlx+jRog8TyynpTVzdlc6bndktjKWyZyiCsuDAlpd+j+W+WNqfcyAWz9HxxIGfZm1Q==}
    cpu: [x64]
    os: [linux]

  '@rollup/rollup-linux-x64-musl@4.52.5':
    resolution: {integrity: sha512-arCGIcuNKjBoKAXD+y7XomR9gY6Mw7HnFBv5Rw7wQRvwYLR7gBAgV7Mb2QTyjXfTveBNFAtPt46/36vV9STLNg==}
    cpu: [x64]
    os: [linux]

  '@rollup/rollup-openharmony-arm64@4.52.5':
    resolution: {integrity: sha512-QoFqB6+/9Rly/RiPjaomPLmR/13cgkIGfA40LHly9zcH1S0bN2HVFYk3a1eAyHQyjs3ZJYlXvIGtcCs5tko9Cw==}
    cpu: [arm64]
    os: [openharmony]

  '@rollup/rollup-win32-arm64-msvc@4.52.5':
    resolution: {integrity: sha512-w0cDWVR6MlTstla1cIfOGyl8+qb93FlAVutcor14Gf5Md5ap5ySfQ7R9S/NjNaMLSFdUnKGEasmVnu3lCMqB7w==}
    cpu: [arm64]
    os: [win32]

  '@rollup/rollup-win32-ia32-msvc@4.52.5':
    resolution: {integrity: sha512-Aufdpzp7DpOTULJCuvzqcItSGDH73pF3ko/f+ckJhxQyHtp67rHw3HMNxoIdDMUITJESNE6a8uh4Lo4SLouOUg==}
    cpu: [ia32]
    os: [win32]

  '@rollup/rollup-win32-x64-gnu@4.52.5':
    resolution: {integrity: sha512-UGBUGPFp1vkj6p8wCRraqNhqwX/4kNQPS57BCFc8wYh0g94iVIW33wJtQAx3G7vrjjNtRaxiMUylM0ktp/TRSQ==}
    cpu: [x64]
    os: [win32]

  '@rollup/rollup-win32-x64-msvc@4.52.5':
    resolution: {integrity: sha512-TAcgQh2sSkykPRWLrdyy2AiceMckNf5loITqXxFI5VuQjS5tSuw3WlwdN8qv8vzjLAUTvYaH/mVjSFpbkFbpTg==}
    cpu: [x64]
    os: [win32]

  '@standard-schema/spec@1.0.0':
    resolution: {integrity: sha512-m2bOd0f2RT9k8QJx1JN85cZYyH1RqFBdlwtkSlf4tBDYLCiiZnv1fIIwacK6cqwXavOydf0NPToMQgpKq+dVlA==}

  '@types/chai@5.2.3':
    resolution: {integrity: sha512-Mw558oeA9fFbv65/y4mHtXDs9bPnFMZAL/jxdPFUpOHHIXX91mcgEHbS5Lahr+pwZFR8A7GQleRWeI6cGFC2UA==}

<<<<<<< HEAD
  '@types/copy-paste@2.1.0':
    resolution: {integrity: sha512-u9PFnY4MVc7U90RYcItZxiUYLbdaO5HRbCVQ08Aurt+fQHKMcVOLM4/1ior1nEHX3yFEhh2dSz1CuGV0XBPWew==}

  '@types/estree@1.0.6':
    resolution: {integrity: sha512-AYnb1nQyY49te+VRAVgmzfcgjYS91mY5P0TKUDCLEM+gNnA+3T6rWITXRLYCpahpqSQbN5cE+gHpnPyXjHWxcw==}
=======
  '@types/deep-eql@4.0.2':
    resolution: {integrity: sha512-c9h9dVVMigMPc4bwTvC5dxqtqJZwQPePsWjPlpSOnojbor6pGqdk541lfA7AqFQr5pB1BRdq0juY9db81BwyFw==}

  '@types/estree@1.0.8':
    resolution: {integrity: sha512-dWHzHa2WqEXI/O1E9OjrocMTKJl2mSrEolh1Iomrv6U+JuNwaHXsXx9bLu5gG7BUWFIN0skIQJQ/L1rIex4X6w==}
>>>>>>> e2199262

  '@types/json-schema@7.0.15':
    resolution: {integrity: sha512-5+fP8P8MFNC+AyZCDxrB2pkZFPGzqQWUzpSeuuVLvm8VMcorNYavBqoFcxK8bQz4Qsbn4oUEEem4wDLfcysGHA==}

  '@types/mdast@3.0.15':
    resolution: {integrity: sha512-LnwD+mUEfxWMa1QpDraczIn6k0Ee3SMicuYSSzS6ZYl2gKS09EClnJYGd8Du6rfc5r/GZEk5o1mRb8TaTj03sQ==}

  '@types/node-forge@1.3.14':
    resolution: {integrity: sha512-mhVF2BnD4BO+jtOp7z1CdzaK4mbuK0LLQYAvdOLqHTavxFNq4zA1EmYkpnFjP8HOUzedfQkRnp0E2ulSAYSzAw==}

  '@types/node@24.10.0':
    resolution: {integrity: sha512-qzQZRBqkFsYyaSWXuEHc2WR9c0a0CXwiE5FWUvn7ZM+vdy1uZLfCunD38UzhuB7YN/J11ndbDBcTmOdxJo9Q7A==}

  '@types/resolve@1.20.2':
    resolution: {integrity: sha512-60BCwRFOZCQhDncwQdxxeOEEkbc5dIMccYLwbxsS4TUNeVECQ/pBJ0j09mrHOl/JJvpRPGwO9SvE4nR2Nb/a4Q==}

  '@types/unist@2.0.11':
    resolution: {integrity: sha512-CmBKiL6NNo/OqgmMn95Fk9Whlp2mtvIv+KNpQKN2F4SjvrEesubTRWGYSg+BnWZOnlCaSTU1sMpsBOzgbYhnsA==}

  '@typescript-eslint/eslint-plugin@8.46.2':
    resolution: {integrity: sha512-ZGBMToy857/NIPaaCucIUQgqueOiq7HeAKkhlvqVV4lm089zUFW6ikRySx2v+cAhKeUCPuWVHeimyk6Dw1iY3w==}
    engines: {node: ^18.18.0 || ^20.9.0 || >=21.1.0}
    peerDependencies:
      '@typescript-eslint/parser': ^8.46.2
      eslint: ^8.57.0 || ^9.0.0
      typescript: '>=4.8.4 <6.0.0'

  '@typescript-eslint/parser@8.46.2':
    resolution: {integrity: sha512-BnOroVl1SgrPLywqxyqdJ4l3S2MsKVLDVxZvjI1Eoe8ev2r3kGDo+PcMihNmDE+6/KjkTubSJnmqGZZjQSBq/g==}
    engines: {node: ^18.18.0 || ^20.9.0 || >=21.1.0}
    peerDependencies:
      eslint: ^8.57.0 || ^9.0.0
      typescript: '>=4.8.4 <6.0.0'

  '@typescript-eslint/project-service@8.46.2':
    resolution: {integrity: sha512-PULOLZ9iqwI7hXcmL4fVfIsBi6AN9YxRc0frbvmg8f+4hQAjQ5GYNKK0DIArNo+rOKmR/iBYwkpBmnIwin4wBg==}
    engines: {node: ^18.18.0 || ^20.9.0 || >=21.1.0}
    peerDependencies:
      typescript: '>=4.8.4 <6.0.0'

  '@typescript-eslint/scope-manager@8.46.2':
    resolution: {integrity: sha512-LF4b/NmGvdWEHD2H4MsHD8ny6JpiVNDzrSZr3CsckEgCbAGZbYM4Cqxvi9L+WqDMT+51Ozy7lt2M+d0JLEuBqA==}
    engines: {node: ^18.18.0 || ^20.9.0 || >=21.1.0}

  '@typescript-eslint/tsconfig-utils@8.46.2':
    resolution: {integrity: sha512-a7QH6fw4S57+F5y2FIxxSDyi5M4UfGF+Jl1bCGd7+L4KsaUY80GsiF/t0UoRFDHAguKlBaACWJRmdrc6Xfkkag==}
    engines: {node: ^18.18.0 || ^20.9.0 || >=21.1.0}
    peerDependencies:
      typescript: '>=4.8.4 <6.0.0'

  '@typescript-eslint/type-utils@8.46.2':
    resolution: {integrity: sha512-HbPM4LbaAAt/DjxXaG9yiS9brOOz6fabal4uvUmaUYe6l3K1phQDMQKBRUrr06BQkxkvIZVVHttqiybM9nJsLA==}
    engines: {node: ^18.18.0 || ^20.9.0 || >=21.1.0}
    peerDependencies:
      eslint: ^8.57.0 || ^9.0.0
      typescript: '>=4.8.4 <6.0.0'

  '@typescript-eslint/types@8.46.2':
    resolution: {integrity: sha512-lNCWCbq7rpg7qDsQrd3D6NyWYu+gkTENkG5IKYhUIcxSb59SQC/hEQ+MrG4sTgBVghTonNWq42bA/d4yYumldQ==}
    engines: {node: ^18.18.0 || ^20.9.0 || >=21.1.0}

  '@typescript-eslint/typescript-estree@8.46.2':
    resolution: {integrity: sha512-f7rW7LJ2b7Uh2EiQ+7sza6RDZnajbNbemn54Ob6fRwQbgcIn+GWfyuHDHRYgRoZu1P4AayVScrRW+YfbTvPQoQ==}
    engines: {node: ^18.18.0 || ^20.9.0 || >=21.1.0}
    peerDependencies:
      typescript: '>=4.8.4 <6.0.0'

  '@typescript-eslint/utils@8.46.2':
    resolution: {integrity: sha512-sExxzucx0Tud5tE0XqR0lT0psBQvEpnpiul9XbGUB1QwpWJJAps1O/Z7hJxLGiZLBKMCutjTzDgmd1muEhBnVg==}
    engines: {node: ^18.18.0 || ^20.9.0 || >=21.1.0}
    peerDependencies:
      eslint: ^8.57.0 || ^9.0.0
      typescript: '>=4.8.4 <6.0.0'

  '@typescript-eslint/visitor-keys@8.46.2':
    resolution: {integrity: sha512-tUFMXI4gxzzMXt4xpGJEsBsTox0XbNQ1y94EwlD/CuZwFcQP79xfQqMhau9HsRc/J0cAPA/HZt1dZPtGn9V/7w==}
    engines: {node: ^18.18.0 || ^20.9.0 || >=21.1.0}

  '@vitest/coverage-v8@4.0.6':
    resolution: {integrity: sha512-cv6pFXj9/Otk7q1Ocoj8k3BUVVwnFr3jqcqpwYrU5LkKClU9DpaMEdX+zptx/RyIJS+/VpoxMWmfISXchmVDPQ==}
    peerDependencies:
      '@vitest/browser': 4.0.6
      vitest: 4.0.6
    peerDependenciesMeta:
      '@vitest/browser':
        optional: true

  '@vitest/expect@4.0.6':
    resolution: {integrity: sha512-5j8UUlBVhOjhj4lR2Nt9sEV8b4WtbcYh8vnfhTNA2Kn5+smtevzjNq+xlBuVhnFGXiyPPNzGrOVvmyHWkS5QGg==}

  '@vitest/mocker@4.0.6':
    resolution: {integrity: sha512-3COEIew5HqdzBFEYN9+u0dT3i/NCwppLnO1HkjGfAP1Vs3vti1Hxm/MvcbC4DAn3Szo1M7M3otiAaT83jvqIjA==}
    peerDependencies:
      msw: ^2.4.9
      vite: ^6.0.0 || ^7.0.0-0
    peerDependenciesMeta:
      msw:
        optional: true
      vite:
        optional: true

  '@vitest/pretty-format@4.0.6':
    resolution: {integrity: sha512-4vptgNkLIA1W1Nn5X4x8rLJBzPiJwnPc+awKtfBE5hNMVsoAl/JCCPPzNrbf+L4NKgklsis5Yp2gYa+XAS442g==}

  '@vitest/runner@4.0.6':
    resolution: {integrity: sha512-trPk5qpd7Jj+AiLZbV/e+KiiaGXZ8ECsRxtnPnCrJr9OW2mLB72Cb824IXgxVz/mVU3Aj4VebY+tDTPn++j1Og==}

  '@vitest/snapshot@4.0.6':
    resolution: {integrity: sha512-PaYLt7n2YzuvxhulDDu6c9EosiRuIE+FI2ECKs6yvHyhoga+2TBWI8dwBjs+IeuQaMtZTfioa9tj3uZb7nev1g==}

  '@vitest/spy@4.0.6':
    resolution: {integrity: sha512-g9jTUYPV1LtRPRCQfhbMintW7BTQz1n6WXYQYRQ25qkyffA4bjVXjkROokZnv7t07OqfaFKw1lPzqKGk1hmNuQ==}

  '@vitest/utils@4.0.6':
    resolution: {integrity: sha512-bG43VS3iYKrMIZXBo+y8Pti0O7uNju3KvNn6DrQWhQQKcLavMB+0NZfO1/QBAEbq0MaQ3QjNsnnXlGQvsh0Z6A==}

  acorn-jsx@5.3.2:
    resolution: {integrity: sha512-rq9s+JNhf0IChjtDXxllJ7g41oZk5SlXtp0LHwyA5cejwn7vKmKp4pPri6YEePv2PU65sAsegbXtIinmDFDXgQ==}
    peerDependencies:
      acorn: ^6.0.0 || ^7.0.0 || ^8.0.0

  acorn@8.15.0:
    resolution: {integrity: sha512-NZyJarBfL7nWwIq+FDL6Zp/yHEhePMNnnJ0y3qfieCrmNvYct8uvtiV41UvlSe6apAfk0fY1FbWx+NwfmpvtTg==}
    engines: {node: '>=0.4.0'}
    hasBin: true

  ajv@6.12.6:
    resolution: {integrity: sha512-j3fVLgvTo527anyYyJOGTYJbG+vnnQYvE0m5mmkc1TK+nxAppkCLMIL0aZ4dblVCNoGShhm+kzE4ZUykBoMg4g==}

  ansi-styles@4.3.0:
    resolution: {integrity: sha512-zbB9rCJAT1rbjiVDb2hqKFHNYLxgtk8NURxZ3IZwD3F6NtxbXZQCnnSi1Lkx+IDohdPlFp222wVALIheZJQSEg==}
    engines: {node: '>=8'}

  argparse@2.0.1:
    resolution: {integrity: sha512-8+9WqebbFzpX9OR+Wa6O29asIogeRMzcGtAINdpMHHyAg10f05aSFVBbcEqGf/PXw1EjAZ+q2/bEBg3DvurK3Q==}

  assertion-error@2.0.1:
    resolution: {integrity: sha512-Izi8RQcffqCeNVgFigKli1ssklIbpHnCYc6AknXGYoB6grJqyeby7jv12JUQgmTAnIDnbck1uxksT4dzN3PWBA==}
    engines: {node: '>=12'}

  ast-v8-to-istanbul@0.3.8:
    resolution: {integrity: sha512-szgSZqUxI5T8mLKvS7WTjF9is+MVbOeLADU73IseOcrqhxr/VAvy6wfoVE39KnKzA7JRhjF5eUagNlHwvZPlKQ==}

  automd@0.4.2:
    resolution: {integrity: sha512-9Gey0OG4gu2IzoLbwRj2fqyntJPbEFox/5KdOgg0zflkzq5lyOapWE324xYOvVdk9hgyjiMvDcT6XUPAIJhmag==}
    hasBin: true

  autoprefixer@10.4.21:
    resolution: {integrity: sha512-O+A6LWV5LDHSJD3LjHYoNi4VLsj/Whi7k6zG12xTYaU4cQ8oxQGckXNX8cRHK5yOZ/ppVHe0ZBXGzSV9jXdVbQ==}
    engines: {node: ^10 || ^12 || >=14}
    hasBin: true
    peerDependencies:
      postcss: ^8.1.0

  balanced-match@1.0.2:
    resolution: {integrity: sha512-3oSeUO0TMV67hN1AmbXsK4yaqU7tjiHlbxRDZOpH0KW9+CeX4bRAaX0Anxt0tx2MrpRpWwQaPwIlISEJhYU5Pw==}

  baseline-browser-mapping@2.8.23:
    resolution: {integrity: sha512-616V5YX4bepJFzNyOfce5Fa8fDJMfoxzOIzDCZwaGL8MKVpFrXqfNUoIpRn9YMI5pXf/VKgzjB4htFMsFKKdiQ==}
    hasBin: true

  boolbase@1.0.0:
    resolution: {integrity: sha512-JZOSA7Mo9sNGB8+UjSgzdLtokWAky1zbztM3WRLCbZ70/3cTANmQmOdR7y2g+J0e2WXywy1yS468tY+IruqEww==}

  brace-expansion@1.1.11:
    resolution: {integrity: sha512-iCuPHDFgrHX7H2vEI/5xpz07zSHB00TpugqhmYtVmMO6518mCuRMoOYFldEBl0g187ufozdaHgWKcYFb61qGiA==}

  brace-expansion@2.0.1:
    resolution: {integrity: sha512-XnAIvQ8eM+kC6aULx6wuQiwVsnzsi9d3WxzV3FpWTGA19F621kwdbsAcFKXgKUHZWsy+mY6iL1sHTxWEFCytDA==}

  braces@3.0.3:
    resolution: {integrity: sha512-yQbXgO/OSZVD2IsiLlro+7Hf6Q18EJrKSEsdoMzKePKXct3gvD8oLcOQdIzGupr5Fj+EDe8gO/lxc1BzfMpxvA==}
    engines: {node: '>=8'}

  browserslist@4.27.0:
    resolution: {integrity: sha512-AXVQwdhot1eqLihwasPElhX2tAZiBjWdJ9i/Zcj2S6QYIjkx62OKSfnobkriB81C3l4w0rVy3Nt4jaTBltYEpw==}
    engines: {node: ^6 || ^7 || ^8 || ^9 || ^10 || ^11 || ^12 || >=13.7}
    hasBin: true

  builtin-modules@5.0.0:
    resolution: {integrity: sha512-bkXY9WsVpY7CvMhKSR6pZilZu9Ln5WDrKVBUXf2S443etkmEO4V58heTecXcUIsNsi4Rx8JUO4NfX1IcQl4deg==}
    engines: {node: '>=18.20'}

  bundle-name@4.1.0:
    resolution: {integrity: sha512-tjwM5exMg6BGRI+kNmTntNsvdZS1X8BFYS6tnJ2hdH0kVxM6/eVZ2xy+FqStSWvYmtfFMDLIxurorHwDKfDz5Q==}
    engines: {node: '>=18'}

  c12@3.3.1:
    resolution: {integrity: sha512-LcWQ01LT9tkoUINHgpIOv3mMs+Abv7oVCrtpMRi1PaapVEpWoMga5WuT7/DqFTu7URP9ftbOmimNw1KNIGh9DQ==}
    peerDependencies:
      magicast: ^0.3.5
    peerDependenciesMeta:
      magicast:
        optional: true

  callsites@3.1.0:
    resolution: {integrity: sha512-P8BjAsXvZS+VIDUI11hHCQEv74YT67YUi5JJFNWIqL235sBmjX4+qx9Muvls5ivyNENctx46xQLQ3aTuE7ssaQ==}
    engines: {node: '>=6'}

  caniuse-api@3.0.0:
    resolution: {integrity: sha512-bsTwuIg/BZZK/vreVTYYbSWoe2F+71P7K5QGEX+pT250DZbfU1MQ5prOKpPR+LL6uWKK3KMwMCAS74QB3Um1uw==}

  caniuse-lite@1.0.30001666:
    resolution: {integrity: sha512-gD14ICmoV5ZZM1OdzPWmpx+q4GyefaK06zi8hmfHV5xe4/2nOQX3+Dw5o+fSqOws2xVwL9j+anOPFwHzdEdV4g==}

  caniuse-lite@1.0.30001753:
    resolution: {integrity: sha512-Bj5H35MD/ebaOV4iDLqPEtiliTN29qkGtEHCwawWn4cYm+bPJM2NsaP30vtZcnERClMzp52J4+aw2UNbK4o+zw==}

  chai@6.2.0:
    resolution: {integrity: sha512-aUTnJc/JipRzJrNADXVvpVqi6CO0dn3nx4EVPxijri+fj3LUUDyZQOgVeW54Ob3Y1Xh9Iz8f+CgaCl8v0mn9bA==}
    engines: {node: '>=18'}

  chalk@4.1.2:
    resolution: {integrity: sha512-oKnbhFyRIXpUuez8iBMmyEa4nbj4IOQyuhc/wy9kY7/WVPcwIO9VA668Pu8RkO7+0G76SLROeyw9CpQ061i4mA==}
    engines: {node: '>=10'}

  changelogen@0.6.2:
    resolution: {integrity: sha512-QtC7+r9BxoUm+XDAwhLbz3CgU134J1ytfE3iCpLpA4KFzX2P1e6s21RrWDwUBzfx66b1Rv+6lOA2nS2btprd+A==}
    hasBin: true

  character-entities-legacy@1.1.4:
    resolution: {integrity: sha512-3Xnr+7ZFS1uxeiUDvV02wQ+QDbc55o97tIV5zHScSPJpcLm/r0DFPcoY3tYRp+VZukxuMeKgXYmsXQHO05zQeA==}

  character-entities@1.2.4:
    resolution: {integrity: sha512-iBMyeEHxfVnIakwOuDXpVkc54HijNgCyQB2w0VfGQThle6NXn50zU6V/u+LDhxHcDUPojn6Kpga3PTAD8W1bQw==}

  character-reference-invalid@1.1.4:
    resolution: {integrity: sha512-mKKUkUbhPpQlCOfIuZkvSEgktjPFIsZKRRbC6KWVEMvlzblj3i3asQv5ODsrwt0N3pHAEvjP8KTQPHkp0+6jOg==}

  chokidar@4.0.3:
    resolution: {integrity: sha512-Qgzu8kfBvo+cA4962jnP1KkS6Dop5NS6g7R5LFYJr4b8Ub94PPQXUksCw9PvXoeXPRRddRNC5C1JQUR2SMGtnA==}
    engines: {node: '>= 14.16.0'}

  ci-info@4.3.1:
    resolution: {integrity: sha512-Wdy2Igu8OcBpI2pZePZ5oWjPC38tmDVx5WKUXKwlLYkA0ozo85sLsLvkBbBn/sZaSCMFOGZJ14fvW9t5/d7kdA==}
    engines: {node: '>=8'}

  citty@0.1.6:
    resolution: {integrity: sha512-tskPPKEs8D2KPafUypv2gxwJP8h/OaJmC82QQGGDQcHvXX43xF2VDACcJVmZ0EuSxkpO9Kc4MlrA3q0+FG58AQ==}

  clean-regexp@1.0.0:
    resolution: {integrity: sha512-GfisEZEJvzKrmGWkvfhgzcz/BllN1USeqD2V6tg14OAOgaCD2Z/PUEuxnAZ/nPvmaHRG7a8y77p1T/IRQ4D1Hw==}
    engines: {node: '>=4'}

  clipboardy@4.0.0:
    resolution: {integrity: sha512-5mOlNS0mhX0707P2I0aZ2V/cmHUEO/fL7VFLqszkhUsxt7RwnmrInf/eEQKlf5GzvYeHIjT+Ov1HRfNmymlG0w==}
    engines: {node: '>=18'}

  color-convert@2.0.1:
    resolution: {integrity: sha512-RRECPsj7iu/xb5oKYcsFHSppFNnsj/52OVTRKb4zP5onXwVF3zVmmToNcOfGC+CRDpfK/U584fMg38ZHCaElKQ==}
    engines: {node: '>=7.0.0'}

  color-name@1.1.4:
    resolution: {integrity: sha512-dOy+3AuW3a2wNbZHIuMZpTcgjGuLU/uBL/ubcZF9OXbDo8ff4O8yVp5Bf0efS8uEoYo5q4Fx7dY9OgQGXgAsQA==}

  colord@2.9.3:
    resolution: {integrity: sha512-jeC1axXpnb0/2nn/Y1LPuLdgXBLH7aDcHu4KEKfqw3CUhX7ZpfBSlPKyqXE6btIgEzfWtrX3/tyBCaCvXvMkOw==}

  commander@11.1.0:
    resolution: {integrity: sha512-yPVavfyCcRhmorC7rWlkHn15b4wDVgVmBA7kV4QVBsF7kv/9TKJAbAXVTxvTnwP8HHKjRCJDClKbciiYS7p0DQ==}
    engines: {node: '>=16'}

  commondir@1.0.1:
    resolution: {integrity: sha512-W9pAhw0ja1Edb5GVdIF1mjZw/ASI0AlShXM83UUGe2DVr5TdAPEA1OA8m/g8zWp9x6On7gqufY+FatDbC3MDQg==}

  concat-map@0.0.1:
    resolution: {integrity: sha512-/Srv4dswyQNBfohGpz9o6Yb3Gz3SrUDqBH5rTuhGR7ahtlbYKnVxw2bCFMRljaA7EXHaXZ8wsHdodFvbkhKmqg==}

  confbox@0.1.8:
    resolution: {integrity: sha512-RMtmw0iFkeR4YV+fUOSucriAQNb9g8zFR52MWCtl+cCZOFRNL6zeB395vPzFhEjjn4fMxXudmELnl/KF/WrK6w==}

  confbox@0.2.2:
    resolution: {integrity: sha512-1NB+BKqhtNipMsov4xI/NnhCKp9XG9NamYp5PVm9klAT0fsrNPjaFICsCFhNhwZJKNh7zB/3q8qXz0E9oaMNtQ==}

  consola@3.4.2:
    resolution: {integrity: sha512-5IKcdX0nnYavi6G7TtOhwkYzyjfJlatbjMjuLSfE2kYT5pMDOilZ4OvMhi637CcDICTmz3wARPoyhqyX1Y+XvA==}
    engines: {node: ^14.18.0 || >=16.10.0}

  convert-gitmoji@0.1.5:
    resolution: {integrity: sha512-4wqOafJdk2tqZC++cjcbGcaJ13BZ3kwldf06PTiAQRAB76Z1KJwZNL1SaRZMi2w1FM9RYTgZ6QErS8NUl/GBmQ==}

  cookie-es@1.2.2:
    resolution: {integrity: sha512-+W7VmiVINB+ywl1HGXJXmrqkOhpKrIiVZV6tQuV54ZyQC7MMuBt81Vc336GMLoHBq5hV/F9eXgt5Mnx0Rha5Fg==}

<<<<<<< HEAD
  copy-paste@2.2.0:
    resolution: {integrity: sha512-jqSL4r9DSeiIvJZStLzY/sMLt9ToTM7RsK237lYOTG+KcbQJHGala3R1TUpa8h1p9adswVgIdV4qGbseVhL4lg==}

  core-js-compat@3.38.1:
    resolution: {integrity: sha512-JRH6gfXxGmrzF3tZ57lFx97YARxCXPaMzPo6jELZhv88pBH5VXpQ+y0znKGlFnzuaihqhLbefxSJxWJMPtfDzw==}
=======
  core-js-compat@3.46.0:
    resolution: {integrity: sha512-p9hObIIEENxSV8xIu+V68JjSeARg6UVMG5mR+JEUguG3sI6MsiS1njz2jHmyJDvA+8jX/sytkBHup6kxhM9law==}
>>>>>>> e2199262

  cross-spawn@7.0.3:
    resolution: {integrity: sha512-iRDPJKUPVEND7dHPO8rkbOnPpyDygcDFtWjpeWNCgy8WP2rXcxXL8TskReQl6OrB2G7+UJrags1q15Fudc7G6w==}
    engines: {node: '>= 8'}

  cross-spawn@7.0.6:
    resolution: {integrity: sha512-uV2QOWP2nWzsy2aMp8aRibhi9dlzF5Hgh5SHaB9OiTGEyDTiJJyx0uy51QXdyWbtAHNua4XJzUKca3OzKUd3vA==}
    engines: {node: '>= 8'}

  crossws@0.3.1:
    resolution: {integrity: sha512-HsZgeVYaG+b5zA+9PbIPGq4+J/CJynJuearykPsXx4V/eMhyQ5EDVg3Ak2FBZtVXCiOLu/U7IiwDHTr9MA+IKw==}

  crossws@0.3.5:
    resolution: {integrity: sha512-ojKiDvcmByhwa8YYqbQI/hg7MEU0NC03+pSdEq4ZUnZR9xXpwk7E43SMNGkn+JxJGPFtNvQ48+vV2p+P1ml5PA==}

  css-declaration-sorter@7.2.0:
    resolution: {integrity: sha512-h70rUM+3PNFuaBDTLe8wF/cdWu+dOZmb7pJt8Z2sedYbAcQVQV/tEchueg3GWxwqS0cxtbxmaHEdkNACqcvsow==}
    engines: {node: ^14 || ^16 || >=18}
    peerDependencies:
      postcss: ^8.0.9

  css-select@5.1.0:
    resolution: {integrity: sha512-nwoRF1rvRRnnCqqY7updORDsuqKzqYJ28+oSMaJMMgOauh3fvwHqMS7EZpIPqK8GL+g9mKxF1vP/ZjSeNjEVHg==}

  css-tree@2.2.1:
    resolution: {integrity: sha512-OA0mILzGc1kCOCSJerOeqDxDQ4HOh+G8NbOJFOTgOCzpw7fCBubk0fEyxp8AgOL/jvLgYA/uV0cMbe43ElF1JA==}
    engines: {node: ^10 || ^12.20.0 || ^14.13.0 || >=15.0.0, npm: '>=7.0.0'}

  css-tree@3.1.0:
    resolution: {integrity: sha512-0eW44TGN5SQXU1mWSkKwFstI/22X2bG1nYzZTYMAWjylYURhse752YgbE4Cx46AC+bAvI+/dYTPRk1LqSUnu6w==}
    engines: {node: ^10 || ^12.20.0 || ^14.13.0 || >=15.0.0}

  css-what@6.1.0:
    resolution: {integrity: sha512-HTUrgRJ7r4dsZKU6GjmpfRK1O76h97Z8MfS1G0FozR+oF2kG6Vfe8JE6zwrkbxigziPHinCJ+gCPjA9EaBDtRw==}
    engines: {node: '>= 6'}

  cssesc@3.0.0:
    resolution: {integrity: sha512-/Tb/JcjK111nNScGob5MNtsntNM1aCNUDipB/TkwZFhyDrrE47SOx/18wF2bbjgc3ZzCSKW1T5nt5EbFoAz/Vg==}
    engines: {node: '>=4'}
    hasBin: true

  cssnano-preset-default@7.0.10:
    resolution: {integrity: sha512-6ZBjW0Lf1K1Z+0OKUAUpEN62tSXmYChXWi2NAA0afxEVsj9a+MbcB1l5qel6BHJHmULai2fCGRthCeKSFbScpA==}
    engines: {node: ^18.12.0 || ^20.9.0 || >=22.0}
    peerDependencies:
      postcss: ^8.4.32

  cssnano-utils@5.0.1:
    resolution: {integrity: sha512-ZIP71eQgG9JwjVZsTPSqhc6GHgEr53uJ7tK5///VfyWj6Xp2DBmixWHqJgPno+PqATzn48pL42ww9x5SSGmhZg==}
    engines: {node: ^18.12.0 || ^20.9.0 || >=22.0}
    peerDependencies:
      postcss: ^8.4.32

  cssnano@7.1.2:
    resolution: {integrity: sha512-HYOPBsNvoiFeR1eghKD5C3ASm64v9YVyJB4Ivnl2gqKoQYvjjN/G0rztvKQq8OxocUtC6sjqY8jwYngIB4AByA==}
    engines: {node: ^18.12.0 || ^20.9.0 || >=22.0}
    peerDependencies:
      postcss: ^8.4.32

  csso@5.0.5:
    resolution: {integrity: sha512-0LrrStPOdJj+SPCCrGhzryycLjwcgUSHBtxNA8aIDxf0GLsRh1cKYhB00Gd1lDOS4yGH69+SNn13+TWbVHETFQ==}
    engines: {node: ^10 || ^12.20.0 || ^14.13.0 || >=15.0.0, npm: '>=7.0.0'}

  debug@4.4.3:
    resolution: {integrity: sha512-RGwwWnwQvkVfavKVt22FGLw+xYSdzARwm0ru6DhTVA3umU5hZc28V3kO4stgYryrTlLpuvgI9GiijltAjNbcqA==}
    engines: {node: '>=6.0'}
    peerDependencies:
      supports-color: '*'
    peerDependenciesMeta:
      supports-color:
        optional: true

  deep-is@0.1.4:
    resolution: {integrity: sha512-oIPzksmTg4/MriiaYGO+okXDT7ztn/w3Eptv/+gSIdMdKsJo0u4CfYNFJPy+4SKMuCqGw2wxnA+URMg3t8a/bQ==}

  deepmerge@4.3.1:
    resolution: {integrity: sha512-3sUqbMEc77XqpdNO7FRyRog+eW3ph+GYCbj+rK+uYyRMuwsVy0rMiVtPn+QJlKFvWP/1PYpapqYn0Me2knFn+A==}
    engines: {node: '>=0.10.0'}

  default-browser-id@5.0.0:
    resolution: {integrity: sha512-A6p/pu/6fyBcA1TRz/GqWYPViplrftcW2gZC9q79ngNCKAeR/X3gcEdXQHl4KNXV+3wgIJ1CPkJQ3IHM6lcsyA==}
    engines: {node: '>=18'}

  default-browser@5.2.1:
    resolution: {integrity: sha512-WY/3TUME0x3KPYdRRxEJJvXRHV4PyPoUsxtZa78lwItwRQRHhd2U9xOscaT/YTf8uCXIAjeJOFBVEh/7FtD8Xg==}
    engines: {node: '>=18'}

  define-lazy-prop@3.0.0:
    resolution: {integrity: sha512-N+MeXYoqr3pOgn8xfyRPREN7gHakLYjhsHhWGT3fWAiL4IkAt0iDw14QiiEm2bE30c5XX5q0FtAA3CK5f9/BUg==}
    engines: {node: '>=12'}

  defu@6.1.4:
    resolution: {integrity: sha512-mEQCMmwJu317oSz8CwdIOdwf3xMif1ttiM8LTufzc3g6kR+9Pe236twL8j3IYT1F7GfRgGcW6MWxzZjLIkuHIg==}

  destr@2.0.5:
    resolution: {integrity: sha512-ugFTXCtDZunbzasqBxrK93Ik/DRYsO6S/fedkWEMKqt04xZ4csmnmwGDBAb07QWNaGMAmnTIemsYZCksjATwsA==}

  detect-libc@1.0.3:
    resolution: {integrity: sha512-pGjwhsmsp4kL2RTz08wcOlGN83otlqHeD/Z5T8GXZB+/YcpQ/dgo+lbU8ZsGxV0HIvqqxo9l7mqYwyYMD9bKDg==}
    engines: {node: '>=0.10'}
    hasBin: true

  didyoumean2@7.0.4:
    resolution: {integrity: sha512-+yW4SNY7W2DOWe2Jx5H4c2qMTFbLGM6wIyoDPkAPy66X+sD1KfYjBPAIWPVsYqMxelflaMQCloZDudELIPhLqA==}
    engines: {node: ^18.12.0 || >=20.9.0}

  dom-serializer@2.0.0:
    resolution: {integrity: sha512-wIkAryiqt/nV5EQKqQpo3SToSOV9J0DnbJqwK7Wv/Trc92zIAYZ4FlMu+JPFW1DfGFt81ZTCGgDEabffXeLyJg==}

  domelementtype@2.3.0:
    resolution: {integrity: sha512-OLETBj6w0OsagBwdXnPdN0cnMfF9opN69co+7ZrbfPGrdpPVNBUj02spi6B1N7wChLQiPn4CSH/zJvXw56gmHw==}

  domhandler@5.0.3:
    resolution: {integrity: sha512-cgwlv/1iFQiFnU96XXgROh8xTeetsnJiDsTc7TYCLFd9+/WNkIqPTxiM/8pSd8VIrhXGTf1Ny1q1hquVqDJB5w==}
    engines: {node: '>= 4'}

  domutils@3.1.0:
    resolution: {integrity: sha512-H78uMmQtI2AhgDJjWeQmHwJJ2bLPD3GMmO7Zja/ZZh84wkm+4ut+IUnUdRa8uCGX88DiVx1j6FRe1XfxEgjEZA==}

  dotenv@17.2.3:
    resolution: {integrity: sha512-JVUnt+DUIzu87TABbhPmNfVdBDt18BLOWjMUFJMSi/Qqg7NTYtabbvSNJGOJ7afbRuv9D/lngizHtP7QyLQ+9w==}
    engines: {node: '>=12'}

  electron-to-chromium@1.5.244:
    resolution: {integrity: sha512-OszpBN7xZX4vWMPJwB9illkN/znA8M36GQqQxi6MNy9axWxhOfJyZZJtSLQCpEFLHP2xK33BiWx9aIuIEXVCcw==}

  entities@4.5.0:
    resolution: {integrity: sha512-V0hjH4dGPh9Ao5p0MoRY6BVqtwCjhz6vI5LT8AJ55H+4g9/4vbHx1I54fS0XuclLhDHArPQCiMjDxjaL8fPxhw==}
    engines: {node: '>=0.12'}

  es-module-lexer@1.7.0:
    resolution: {integrity: sha512-jEQoCwk8hyb2AZziIOLhDqpm5+2ww5uIE6lkO/6jcOCusfk6LhMHpXXfBLXTZ7Ydyt0j4VoUQv6uGNYbdW+kBA==}

  esbuild@0.25.11:
    resolution: {integrity: sha512-KohQwyzrKTQmhXDW1PjCv3Tyspn9n5GcY2RTDqeORIdIJY8yKIF7sTSopFmn/wpMPW4rdPXI0UE5LJLuq3bx0Q==}
    engines: {node: '>=18'}
    hasBin: true

  escalade@3.2.0:
    resolution: {integrity: sha512-WUj2qlxaQtO4g6Pq5c29GTcWGDyd8itL8zTlipgECz3JesAiiOKotd8JU6otB3PACgG6xkJUyVhboMS+bje/jA==}
    engines: {node: '>=6'}

  escape-string-regexp@1.0.5:
    resolution: {integrity: sha512-vbRorB5FUQWvla16U8R/qgaFIya2qGzwDrNmCZuYKrbdSUMG6I1ZCGQRefkRVhuOkIGVne7BQ35DSfo1qvJqFg==}
    engines: {node: '>=0.8.0'}

  escape-string-regexp@4.0.0:
    resolution: {integrity: sha512-TtpcNJ3XAzx3Gq8sWRzJaVajRs0uVxA2YAkdb1jm2YkPz4G6egUFAyA3n5vtEIZefPk5Wa4UXbKuS5fKkJWdgA==}
    engines: {node: '>=10'}

  eslint-config-unjs@0.5.0:
    resolution: {integrity: sha512-yXLFwCShcz0dwfSZjDL6sVu8PKZ0f/3kuOCoXQuuiM1OvggbrIXy0WCKIpWsomlbBM2Oy0jv6eZTML9LhaLpJQ==}
    peerDependencies:
      eslint: '*'
      typescript: '*'

  eslint-plugin-markdown@5.1.0:
    resolution: {integrity: sha512-SJeyKko1K6GwI0AN6xeCDToXDkfKZfXcexA6B+O2Wr2btUS9GrC+YgwSyVli5DJnctUHjFXcQ2cqTaAmVoLi2A==}
    engines: {node: ^18.18.0 || ^20.9.0 || >=21.1.0}
    deprecated: Please use @eslint/markdown instead
    peerDependencies:
      eslint: '>=8'

  eslint-plugin-unicorn@59.0.1:
    resolution: {integrity: sha512-EtNXYuWPUmkgSU2E7Ttn57LbRREQesIP1BiLn7OZLKodopKfDXfBUkC/0j6mpw2JExwf43Uf3qLSvrSvppgy8Q==}
    engines: {node: ^18.20.0 || ^20.10.0 || >=21.0.0}
    peerDependencies:
      eslint: '>=9.22.0'

  eslint-scope@8.4.0:
    resolution: {integrity: sha512-sNXOfKCn74rt8RICKMvJS7XKV/Xk9kA7DyJr8mJik3S7Cwgy3qlkkmyS2uQB3jiJg6VNdZd/pDBJu0nvG2NlTg==}
    engines: {node: ^18.18.0 || ^20.9.0 || >=21.1.0}

  eslint-visitor-keys@3.4.3:
    resolution: {integrity: sha512-wpc+LXeiyiisxPlEkUzU6svyS1frIO3Mgxj1fdy7Pm8Ygzguax2N3Fa/D/ag1WqbOprdI+uY6wMUl8/a2G+iag==}
    engines: {node: ^12.22.0 || ^14.17.0 || >=16.0.0}

  eslint-visitor-keys@4.2.1:
    resolution: {integrity: sha512-Uhdk5sfqcee/9H/rCOJikYz67o0a2Tw2hGRPOG2Y1R2dg7brRe1uG0yaNQDHu+TO/uQPF/5eCapvYSmHUjt7JQ==}
    engines: {node: ^18.18.0 || ^20.9.0 || >=21.1.0}

  eslint@9.39.0:
    resolution: {integrity: sha512-iy2GE3MHrYTL5lrCtMZ0X1KLEKKUjmK0kzwcnefhR66txcEmXZD2YWgR5GNdcEwkNx3a0siYkSvl0vIC+Svjmg==}
    engines: {node: ^18.18.0 || ^20.9.0 || >=21.1.0}
    hasBin: true
    peerDependencies:
      jiti: '*'
    peerDependenciesMeta:
      jiti:
        optional: true

  espree@10.4.0:
    resolution: {integrity: sha512-j6PAQ2uUr79PZhBjP5C5fhl8e39FmRnOjsD5lGnWrFU8i2G776tBK7+nP8KuQUTTyAZUwfQqXAgrVH5MbH9CYQ==}
    engines: {node: ^18.18.0 || ^20.9.0 || >=21.1.0}

  esquery@1.6.0:
    resolution: {integrity: sha512-ca9pw9fomFcKPvFLXhBKUK90ZvGibiGOvRJNbjljY7s7uq/5YO4BOzcYtJqExdx99rF6aAcnRxHmcUHcz6sQsg==}
    engines: {node: '>=0.10'}

  esrecurse@4.3.0:
    resolution: {integrity: sha512-KmfKL3b6G+RXvP8N1vr3Tq1kL/oCFgn2NYXEtqP8/L3pKapUA4G8cFVaoF3SU323CD4XypR/ffioHmkti6/Tag==}
    engines: {node: '>=4.0'}

  estraverse@5.3.0:
    resolution: {integrity: sha512-MMdARuVEQziNTeJD8DgMqmhwR11BRQ/cBP+pLtYdSTnf3MIO8fFeiINEbX36ZdNlfU/7A9f3gUw49B3oQsvwBA==}
    engines: {node: '>=4.0'}

  estree-walker@2.0.2:
    resolution: {integrity: sha512-Rfkk/Mp/DL7JVje3u18FxFujQlTNR2q6QfMSMB7AvCBx91NGj/ba3kCfza0f6dVDbw7YlRf/nDrn7pQrCCyQ/w==}

  estree-walker@3.0.3:
    resolution: {integrity: sha512-7RUKfXgSMMkzt6ZuXmqapOurLGPPfgj6l9uRZ7lRGolvk0y2yocc35LdcxKC5PQZdn2DMqioAQ2NoWcrTKmm6g==}

  esutils@2.0.3:
    resolution: {integrity: sha512-kVscqXk4OCp68SZ0dkgEKVi6/8ij300KBWTJq32P/dYeWTSwK41WyTxalN1eRmA5Z9UU/LX9D7FWSmV9SAYx6g==}
    engines: {node: '>=0.10.0'}

  execa@8.0.1:
    resolution: {integrity: sha512-VyhnebXciFV2DESc+p6B+y0LjSm0krU4OgJN44qFAhBY0TJ+1V61tYD2+wHusZ6F9n5K+vl8k0sTy7PEfV4qpg==}
    engines: {node: '>=16.17'}

  expect-type@1.2.2:
    resolution: {integrity: sha512-JhFGDVJ7tmDJItKhYgJCGLOWjuK9vPxiXoUFLwLDc99NlmklilbiQJwoctZtt13+xMw91MCk/REan6MWHqDjyA==}
    engines: {node: '>=12.0.0'}

  exsolve@1.0.7:
    resolution: {integrity: sha512-VO5fQUzZtI6C+vx4w/4BWJpg3s/5l+6pRQEHzFRM8WFi4XffSP1Z+4qi7GbjWbvRQEbdIco5mIMq+zX4rPuLrw==}

  fast-deep-equal@3.1.3:
    resolution: {integrity: sha512-f3qQ9oQy9j2AhBe/H9VC91wLmKBCCU/gDOnKNAYG5hswO7BLKj09Hc5HYNz9cGI++xlpDCIgDaitVs03ATR84Q==}

  fast-glob@3.3.2:
    resolution: {integrity: sha512-oX2ruAFQwf/Orj8m737Y5adxDQO0LAB7/S5MnxCdTNDd4p6BsyIVsv9JQsATbTSq8KHRpLwIHbVlUNatxd+1Ow==}
    engines: {node: '>=8.6.0'}

  fast-json-stable-stringify@2.1.0:
    resolution: {integrity: sha512-lhd/wF+Lk98HZoTCtlVraHtfh5XYijIjalXck7saUtuanSDyLMxnHhSXEDJqHxD7msR8D0uCmqlkwjCV8xvwHw==}

  fast-levenshtein@2.0.6:
    resolution: {integrity: sha512-DCXu6Ifhqcks7TZKY3Hxp3y6qphY5SJZmrWMDrKcERSOXWQdMhU9Ig/PYrzyw/ul9jOIyh0N4M0tbC5hodg8dw==}

  fastest-levenshtein@1.0.16:
    resolution: {integrity: sha512-eRnCtTTtGZFpQCwhJiUOuxPQWRXVKYDn0b2PeHfXL6/Zi53SLAzAHfVhVWK2AryC/WH05kGfxhFIPvTF0SXQzg==}
    engines: {node: '>= 4.9.1'}

  fastq@1.17.1:
    resolution: {integrity: sha512-sRVD3lWVIXWg6By68ZN7vho9a1pQcN/WBFaAAsDDFzlJjvoGx0P8z7V1t72grFJfJhu3YPZBuu25f7Kaw2jN1w==}

  fdir@6.5.0:
    resolution: {integrity: sha512-tIbYtZbucOs0BRGqPJkshJUYdL+SDH7dVM8gjy+ERp3WAUjLEFJE+02kanyHtwjWOnwrKYBiwAmM0p4kLJAnXg==}
    engines: {node: '>=12.0.0'}
    peerDependencies:
      picomatch: ^3 || ^4
    peerDependenciesMeta:
      picomatch:
        optional: true

  file-entry-cache@8.0.0:
    resolution: {integrity: sha512-XXTUwCvisa5oacNGRP9SfNtYBNAMi+RPwBFmblZEF7N7swHYQS6/Zfk7SRwx4D5j3CH211YNRco1DEMNVfZCnQ==}
    engines: {node: '>=16.0.0'}

  fill-range@7.1.1:
    resolution: {integrity: sha512-YsGpe3WHLK8ZYi4tWDg2Jy3ebRz2rXowDxnld4bkQB00cc/1Zw9AWnC0i9ztDJitivtQvaI9KaLyKrc+hBW0yg==}
    engines: {node: '>=8'}

  find-up-simple@1.0.1:
    resolution: {integrity: sha512-afd4O7zpqHeRyg4PfDQsXmlDe2PfdHtJt6Akt8jOWaApLOZk5JXs6VMR29lz03pRe9mpykrRCYIYxaJYcfpncQ==}
    engines: {node: '>=18'}

  find-up@5.0.0:
    resolution: {integrity: sha512-78/PXT1wlLLDgTzDs7sjq9hzz0vXD+zn+7wypEe4fXQxCmdmqfGsEPQxmiCSQI3ajFV91bVSsvNtrJRiW6nGng==}
    engines: {node: '>=10'}

  fix-dts-default-cjs-exports@1.0.1:
    resolution: {integrity: sha512-pVIECanWFC61Hzl2+oOCtoJ3F17kglZC/6N94eRWycFgBH35hHx0Li604ZIzhseh97mf2p0cv7vVrOZGoqhlEg==}

  flat-cache@4.0.1:
    resolution: {integrity: sha512-f7ccFPK3SXFHpx15UIGyRJ/FJQctuKZ0zVuN3frBo4HnK3cay9VEW0R6yPYFHC0AgqhukPzKjq22t5DmAyqGyw==}
    engines: {node: '>=16'}

  flatted@3.3.1:
    resolution: {integrity: sha512-X8cqMLLie7KsNUDSdzeN8FYK9rEt4Dt67OsG/DNGnYTSDBG4uFAJFBnUeiV+zCVAvwFy56IjM9sH51jVaEhNxw==}

  fraction.js@4.3.7:
    resolution: {integrity: sha512-ZsDfxO51wGAXREY55a7la9LScWpwv9RxIrYABrlvOFBlH/ShPnrtsXeuUIfXKKOVicNxQ+o8JTbJvjS4M89yew==}

  fsevents@2.3.3:
    resolution: {integrity: sha512-5xoDfX+fL7faATnagmWPpbFtwh/R77WmMMqqHGS65C3vvB0YHrgF+B1YmZ3441tMj5n63k0212XNoJwzlhffQw==}
    engines: {node: ^8.16.0 || ^10.6.0 || >=11.0.0}
    os: [darwin]

  function-bind@1.1.2:
    resolution: {integrity: sha512-7XHNxH7qX9xG5mIwxkhumTox/MIRNcOgDrxWsMt2pAr23WHp6MrRlN7FBSFpCpr+oVO0F744iUgR82nJMfG2SA==}

  get-port-please@3.2.0:
    resolution: {integrity: sha512-I9QVvBw5U/hw3RmWpYKRumUeaDgxTPd401x364rLmWBJcOQ753eov1eTgzDqRG9bqFIfDc7gfzcQEWrUri3o1A==}

  get-stream@8.0.1:
    resolution: {integrity: sha512-VaUJspBffn/LMCJVoMvSAdmscJyS1auj5Zulnn5UoYcY531UWmdwhRWkcGKnGU93m5HSXP9LP2usOryrBtQowA==}
    engines: {node: '>=16'}

  giget@2.0.0:
    resolution: {integrity: sha512-L5bGsVkxJbJgdnwyuheIunkGatUF/zssUoxxjACCseZYAVbaqdh9Tsmmlkl8vYan09H7sbvKt4pS8GqKLBrEzA==}
    hasBin: true

  glob-parent@5.1.2:
    resolution: {integrity: sha512-AOIgSQCepiJYwP3ARnGx+5VnTu2HBYdzbGP45eLw1vr3zB3vZLeyed1sC9hnbcOc9/SrMyM5RPQrkGz4aS9Zow==}
    engines: {node: '>= 6'}

  glob-parent@6.0.2:
    resolution: {integrity: sha512-XxwI8EOhVQgWp6iDL+3b0r86f4d6AX6zSU55HfB4ydCEuXLXc5FcYeOu+nnGftS4TEju/11rt4KJPTMgbfmv4A==}
    engines: {node: '>=10.13.0'}

  globals@14.0.0:
    resolution: {integrity: sha512-oahGvuMGQlPw/ivIYBjVSrWAfWLBeku5tpPE2fOPLi+WHffIWbuh2tCjhyQhTBPMf5E9jDEH4FOmTYgYwbKwtQ==}
    engines: {node: '>=18'}

  globals@16.5.0:
    resolution: {integrity: sha512-c/c15i26VrJ4IRt5Z89DnIzCGDn9EcebibhAOjw5ibqEHsE1wLUgkPn9RDmNcUKyU87GeaL633nyJ+pplFR2ZQ==}
    engines: {node: '>=18'}

  graphemer@1.4.0:
    resolution: {integrity: sha512-EtKwoO6kxCL9WO5xipiHTZlSzBm7WLT627TqC/uVRd0HKmq8NXyebnNYxDoBi7wt8eTWrUrKXCOVaFq9x1kgag==}

  h3@1.15.4:
    resolution: {integrity: sha512-z5cFQWDffyOe4vQ9xIqNfCZdV4p//vy6fBnr8Q1AWnVZ0teurKMG66rLj++TKwKPUP3u7iMUvrvKaEUiQw2QWQ==}

  has-flag@4.0.0:
    resolution: {integrity: sha512-EykJT/Q1KjTWctppgIAgfSO0tKVuZUjhgMr17kqTumMl6Afv3EISleU7qZUzoXDFTAHTDC4NOoG/ZxU3EvlMPQ==}
    engines: {node: '>=8'}

  hasown@2.0.2:
    resolution: {integrity: sha512-0hJU9SCPvmMzIBdZFqNPXWa6dqh7WdH0cII9y+CyS8rG3nL48Bclra9HmKhVVUHyPWNH5Y7xDwAB7bfgSjkUMQ==}
    engines: {node: '>= 0.4'}

  hookable@5.5.3:
    resolution: {integrity: sha512-Yc+BQe8SvoXH1643Qez1zqLRmbA5rCL+sSmk6TVos0LWVfNIB7PGncdlId77WzLGSIB5KaWgTaNTs2lNVEI6VQ==}

  html-escaper@2.0.2:
    resolution: {integrity: sha512-H2iMtd0I4Mt5eYiapRdIDjp+XzelXQ0tFE4JS7YFwFevXXMmOp9myNrUvCg0D6ws8iqkRPBfKHgbwig1SmlLfg==}

  http-shutdown@1.2.2:
    resolution: {integrity: sha512-S9wWkJ/VSY9/k4qcjG318bqJNruzE4HySUhFYknwmu6LBP97KLLfwNf+n4V1BHurvFNkSKLFnK/RsuUnRTf9Vw==}
    engines: {iojs: '>= 1.0.0', node: '>= 0.12.0'}

  human-signals@5.0.0:
    resolution: {integrity: sha512-AXcZb6vzzrFAUE61HnN4mpLqd/cSIwNQjtNWR0euPm6y0iqx3G4gOXaIDdtdDwZmhwe82LA6+zinmW4UBWVePQ==}
    engines: {node: '>=16.17.0'}

  iconv-lite@0.4.24:
    resolution: {integrity: sha512-v3MXnZAcvnywkTUEZomIActle7RXXeedOR31wwl7VlyoXO4Qi9arvSenNQWne1TcRwhCL1HwLI21bEqdpj8/rA==}
    engines: {node: '>=0.10.0'}

  ignore@5.3.2:
    resolution: {integrity: sha512-hsBTNUqQTDwkWtcdYI2i06Y/nUBEsNEDJKjWdigLvegy8kDuJAS8uRlpkkcQpyEXL0Z/pjDy5HBmMjRCJ2gq+g==}
    engines: {node: '>= 4'}

  ignore@7.0.5:
    resolution: {integrity: sha512-Hs59xBNfUIunMFgWAbGX5cq6893IbWg4KnrjbYwX3tx0ztorVgTDA6B2sxf8ejHJ4wz8BqGUMYlnzNBer5NvGg==}
    engines: {node: '>= 4'}

  import-fresh@3.3.0:
    resolution: {integrity: sha512-veYYhQa+D1QBKznvhUHxb8faxlrwUnxseDAbAp457E0wLNio2bOSKnjYDhMj+YiAq61xrMGhQk9iXVk5FzgQMw==}
    engines: {node: '>=6'}

  imurmurhash@0.1.4:
    resolution: {integrity: sha512-JmXMZ6wuvDmLiHEml9ykzqO6lwFbof0GG4IkcGaENdCRDDmMVnny7s5HsIgHCbaq0w2MyPhDqkhTUgS2LU2PHA==}
    engines: {node: '>=0.8.19'}

  indent-string@5.0.0:
    resolution: {integrity: sha512-m6FAo/spmsW2Ab2fU35JTYwtOKa2yAwXSwgjSv1TJzh4Mh7mC3lzAOVLBprb72XsTrgkEIsl7YrFNAiDiRhIGg==}
    engines: {node: '>=12'}

  ip-regex@5.0.0:
    resolution: {integrity: sha512-fOCG6lhoKKakwv+C6KdsOnGvgXnmgfmp0myi3bcNwj3qfwPAxRKWEuFhvEFF7ceYIz6+1jRZ+yguLFAmUNPEfw==}
    engines: {node: ^12.20.0 || ^14.13.1 || >=16.0.0}

  iron-webcrypto@1.2.1:
    resolution: {integrity: sha512-feOM6FaSr6rEABp/eDfVseKyTMDt+KGpeB35SkVn9Tyn0CqvVsY3EwI0v5i8nMHyJnzCIQf7nsy3p41TPkJZhg==}

  is-alphabetical@1.0.4:
    resolution: {integrity: sha512-DwzsA04LQ10FHTZuL0/grVDk4rFoVH1pjAToYwBrHSxcrBIGQuXrQMtD5U1b0U2XVgKZCTLLP8u2Qxqhy3l2Vg==}

  is-alphanumerical@1.0.4:
    resolution: {integrity: sha512-UzoZUr+XfVz3t3v4KyGEniVL9BDRoQtY7tOyrRybkVNjDFWyo1yhXNGrrBTQxp3ib9BLAWs7k2YKBQsFRkZG9A==}

  is-builtin-module@5.0.0:
    resolution: {integrity: sha512-f4RqJKBUe5rQkJ2eJEJBXSticB3hGbN9j0yxxMQFqIW89Jp9WYFtzfTcRlstDKVUTRzSOTLKRfO9vIztenwtxA==}
    engines: {node: '>=18.20'}

  is-core-module@2.15.1:
    resolution: {integrity: sha512-z0vtXSwucUJtANQWldhbtbt7BnL0vxiFjIdDLAatwhDYty2bad6s+rijD6Ri4YuYJubLzIJLUidCh09e1djEVQ==}
    engines: {node: '>= 0.4'}

  is-decimal@1.0.4:
    resolution: {integrity: sha512-RGdriMmQQvZ2aqaQq3awNA6dCGtKpiDFcOzrTWrDAT2MiWrKQVPmxLGHl7Y2nNu6led0kEyoX0enY0qXYsv9zw==}

  is-docker@3.0.0:
    resolution: {integrity: sha512-eljcgEDlEns/7AXFosB5K/2nCM4P7FQPkGc/DWLy5rmFEWvZayGrik1d9/QIY5nJ4f9YsVvBkA6kJpHn9rISdQ==}
    engines: {node: ^12.20.0 || ^14.13.1 || >=16.0.0}
    hasBin: true

  is-extglob@2.1.1:
    resolution: {integrity: sha512-SbKbANkN603Vi4jEZv49LeVJMn4yGwsbzZworEoyEiutsN3nJYdbO36zfhGJ6QEDpOZIFkDtnq5JRxmvl3jsoQ==}
    engines: {node: '>=0.10.0'}

  is-glob@4.0.3:
    resolution: {integrity: sha512-xelSayHH36ZgE7ZWhli7pW34hNbNl8Ojv5KVmkJD4hBdD3th8Tfk9vYasLM+mXWOZhFkgZfxhLSnrwRr4elSSg==}
    engines: {node: '>=0.10.0'}

  is-hexadecimal@1.0.4:
    resolution: {integrity: sha512-gyPJuv83bHMpocVYoqof5VDiZveEoGoFL8m3BXNb2VW8Xs+rz9kqO8LOQ5DH6EsuvilT1ApazU0pyl+ytbPtlw==}

  is-inside-container@1.0.0:
    resolution: {integrity: sha512-KIYLCCJghfHZxqjYBE7rEy0OBuTd5xCHS7tHVgvCLkx7StIoaxwNW3hCALgEUjFfeRk+MG/Qxmp/vtETEF3tRA==}
    engines: {node: '>=14.16'}
    hasBin: true

  is-module@1.0.0:
    resolution: {integrity: sha512-51ypPSPCoTEIN9dy5Oy+h4pShgJmPCygKfyRCISBI+JoWT/2oJvK8QPxmwv7b/p239jXrm9M1mlQbyKJ5A152g==}

  is-number@7.0.0:
    resolution: {integrity: sha512-41Cifkg6e8TylSpdtTpeLVMqvSBEVzTttHvERD741+pnZ8ANv0004MRL43QKPDlK9cGvNp6NZWZUBlbGXYxxng==}
    engines: {node: '>=0.12.0'}

  is-reference@1.2.1:
    resolution: {integrity: sha512-U82MsXXiFIrjCK4otLT+o2NA2Cd2g5MLoOVXUZjIOhLurrRxpEXzI8O0KZHr3IjLvlAH1kTPYSuqer5T9ZVBKQ==}

  is-stream@3.0.0:
    resolution: {integrity: sha512-LnQR4bZ9IADDRSkvpqMGvt/tEJWclzklNgSw48V5EAaAeDd6qGvN8ei6k5p0tvxSR171VmGyHuTiAOfxAbr8kA==}
    engines: {node: ^12.20.0 || ^14.13.1 || >=16.0.0}

  is-wsl@3.1.0:
    resolution: {integrity: sha512-UcVfVfaK4Sc4m7X3dUSoHoozQGBEFeDC+zVo06t98xe8CzHSZZBekNXH+tu0NalHolcJ/QAGqS46Hef7QXBIMw==}
    engines: {node: '>=16'}

  is64bit@2.0.0:
    resolution: {integrity: sha512-jv+8jaWCl0g2lSBkNSVXdzfBA0npK1HGC2KtWM9FumFRoGS94g3NbCCLVnCYHLjp4GrW2KZeeSTMo5ddtznmGw==}
    engines: {node: '>=18'}

  isexe@2.0.0:
    resolution: {integrity: sha512-RHxMLp9lnKHGHRng9QFhRCMbYAcVpn69smSGcq3f36xjgVVWThj4qqLbTLlq7Ssj8B+fIQ1EuCEGI2lKsyQeIw==}

  istanbul-lib-coverage@3.2.2:
    resolution: {integrity: sha512-O8dpsF+r0WV/8MNRKfnmrtCWhuKjxrq2w+jpzBL5UZKTi2LeVWnWOmWRxFlesJONmc+wLAGvKQZEOanko0LFTg==}
    engines: {node: '>=8'}

  istanbul-lib-report@3.0.1:
    resolution: {integrity: sha512-GCfE1mtsHGOELCU8e/Z7YWzpmybrx/+dSTfLrvY8qRmaY6zXTKWn6WQIjaAFw069icm6GVMNkgu0NzI4iPZUNw==}
    engines: {node: '>=10'}

  istanbul-lib-source-maps@5.0.6:
    resolution: {integrity: sha512-yg2d+Em4KizZC5niWhQaIomgf5WlL4vOOjZ5xGCmF8SnPE/mDWWXgvRExdcpCgh9lLRRa1/fSYp2ymmbJ1pI+A==}
    engines: {node: '>=10'}

  istanbul-reports@3.2.0:
    resolution: {integrity: sha512-HGYWWS/ehqTV3xN10i23tkPkpH46MLCIMFNCaaKNavAXTF1RkqxawEPtnjnGZ6XKSInBKkiOA5BKS+aZiY3AvA==}
    engines: {node: '>=8'}

  jiti@1.21.7:
    resolution: {integrity: sha512-/imKNG4EbWNrVjoNC/1H5/9GFy+tqjGBHCaSsN+P2RnPqjsLmv6UD3Ej+Kj8nBWaRAwyk7kK5ZUc+OEatnTR3A==}
    hasBin: true

  jiti@2.6.1:
    resolution: {integrity: sha512-ekilCSN1jwRvIbgeg/57YFh8qQDNbwDb9xT/qu2DAHbFFZUicIl4ygVaAvzveMhMVr3LnpSKTNnwt8PoOfmKhQ==}
    hasBin: true

  js-tokens@4.0.0:
    resolution: {integrity: sha512-RdJUflcE3cUzKiMqQgsCu06FPu9UdIJO0beYbPhHN4k6apgJtifcoCtT9bcxOpYBtpD2kCM6Sbzg4CausW/PKQ==}

  js-tokens@9.0.1:
    resolution: {integrity: sha512-mxa9E9ITFOt0ban3j6L5MpjwegGz6lBQmM1IJkWeBZGcMxto50+eWdjC/52xDbS2vy0k7vIMK0Fe2wfL9OQSpQ==}

  js-yaml@4.1.0:
    resolution: {integrity: sha512-wpxZs9NoxZaJESJGIZTyDEaYpl0FKSA+FB9aJiyemKhMwkxQg63h4T1KJgUGHpTqPDNRcmmYLugrRjJlBtWvRA==}
    hasBin: true

  jsesc@3.0.2:
    resolution: {integrity: sha512-xKqzzWXDttJuOcawBt4KnKHHIf5oQ/Cxax+0PWFG+DFDgHNAdi+TXECADI+RYiFUMmx8792xsMbbgXj4CwnP4g==}
    engines: {node: '>=6'}
    hasBin: true

  jsesc@3.1.0:
    resolution: {integrity: sha512-/sM3dO2FOzXjKQhJuo0Q173wf2KOo8t4I8vHy6lF9poUp7bKT0/NHE8fPX23PwfhnykfqnC2xRxOnVw5XuGIaA==}
    engines: {node: '>=6'}
    hasBin: true

  json-buffer@3.0.1:
    resolution: {integrity: sha512-4bV5BfR2mqfQTJm+V5tPPdf+ZpuhiIvTuAB5g8kcrXOZpTT/QwwVRWBywX1ozr6lEuPdbHxwaJlm9G6mI2sfSQ==}

  json-schema-traverse@0.4.1:
    resolution: {integrity: sha512-xbbCH5dCYU5T8LcEhhuh7HJ88HXuW3qsI3Y0zOZFKfZEHcpWiHU/Jxzk629Brsab/mMiHQti9wMP+845RPe3Vg==}

  json-stable-stringify-without-jsonify@1.0.1:
    resolution: {integrity: sha512-Bdboy+l7tA3OGW6FjyFHWkP5LuByj1Tk33Ljyq0axyzdk9//JSi2u3fP1QSmd1KNwq6VOKYGlAu87CisVir6Pw==}

  keyv@4.5.4:
    resolution: {integrity: sha512-oxVHkHR/EJf2CNXnWxRLW6mg7JyCCUcG0DtEGmL2ctUo1PNTin1PUil+r/+4r5MpVgC/fn1kjsx7mjSujKqIpw==}

  knitwork@1.2.0:
    resolution: {integrity: sha512-xYSH7AvuQ6nXkq42x0v5S8/Iry+cfulBz/DJQzhIyESdLD7425jXsPy4vn5cCXU+HhRN2kVw51Vd1K6/By4BQg==}

  levn@0.4.1:
    resolution: {integrity: sha512-+bT2uH4E5LGE7h/n3evcS/sQlJXCpIp6ym8OWJ5eV6+67Dsql/LaaT7qJBAt2rzfoa/5QBGBhxDix1dMt2kQKQ==}
    engines: {node: '>= 0.8.0'}

  lilconfig@3.1.3:
    resolution: {integrity: sha512-/vlFKAoH5Cgt3Ie+JLhRbwOsCQePABiU3tJ1egGvyQ+33R/vcwM2Zl2QR/LzjsBeItPt3oSVXapn+m4nQDvpzw==}
    engines: {node: '>=14'}

  listhen@1.9.0:
    resolution: {integrity: sha512-I8oW2+QL5KJo8zXNWX046M134WchxsXC7SawLPvRQpogCbkyQIaFxPE89A2HiwR7vAK2Dm2ERBAmyjTYGYEpBg==}
    hasBin: true

  locate-path@6.0.0:
    resolution: {integrity: sha512-iPZK6eYjbxRu3uB4/WZ3EsEIMJFMqAoopl3R+zuq0UjcAm/MO6KCweDgPfP3elTztoKP3KtnVHxTn2NHBSDVUw==}
    engines: {node: '>=10'}

  lodash.deburr@4.1.0:
    resolution: {integrity: sha512-m/M1U1f3ddMCs6Hq2tAsYThTBDaAKFDX3dwDo97GEYzamXi9SqUpjWi/Rrj/gf3X2n8ktwgZrlP1z6E3v/IExQ==}

  lodash.memoize@4.1.2:
    resolution: {integrity: sha512-t7j+NzmgnQzTAYXcsHYLgimltOV1MXHtlOWf6GjL9Kj8GK5FInw5JotxvbOs+IvV1/Dzo04/fCGfLVs7aXb4Ag==}

  lodash.merge@4.6.2:
    resolution: {integrity: sha512-0KpjqXRVvrYyCsX1swR/XTK0va6VQkQM6MNo7PqW77ByjAhoARA8EfrP1N4+KlKj8YS0ZUCtRT/YUuhyYDujIQ==}

  lodash.uniq@4.5.0:
    resolution: {integrity: sha512-xfBaXQd9ryd9dlSDvnvI0lvxfLJlYAZzXomUYzLKtUeOQvOP5piqAWuGtrhWeqaXK9hhoM/iyJc5AV+XfsX3HQ==}

  magic-string@0.30.21:
    resolution: {integrity: sha512-vd2F4YUyEXKGcLHoq+TEyCjxueSeHnFxyyjNp80yg0XV4vUhnDer/lvvlqM/arB5bXQN5K2/3oinyCRyx8T2CQ==}

  magicast@0.3.5:
    resolution: {integrity: sha512-L0WhttDl+2BOsybvEOLK7fW3UA0OQ0IQ2d6Zl2x/a6vVRs3bAY0ECOSHHeL5jD+SbOpOCUEi0y1DgHEn9Qn1AQ==}

  make-dir@4.0.0:
    resolution: {integrity: sha512-hXdUTZYIVOt1Ex//jAQi+wTZZpUpwBj/0QsOzqegb3rGMMeJiSEu5xLHnYfBrRV4RH2+OCSOO95Is/7x1WJ4bw==}
    engines: {node: '>=10'}

  md4w@0.2.6:
    resolution: {integrity: sha512-CBLQ2PxVe9WA+/nndZCx/Y+1C3DtmtSeubmXTPhMIgsXtq9gVGleikREko5FYnV6Dz4cHDWm0Ea+YMLpIjP4Kw==}

  mdast-util-from-markdown@0.8.5:
    resolution: {integrity: sha512-2hkTXtYYnr+NubD/g6KGBS/0mFmBcifAsI0yIWRiRo0PjVs6SSOSOdtzbp6kSGnShDN6G5aWZpKQ2lWRy27mWQ==}

  mdast-util-to-string@2.0.0:
    resolution: {integrity: sha512-AW4DRS3QbBayY/jJmD8437V1Gombjf8RSOUCMFBuo5iHi58AGEgVCKQ+ezHkZZDpAQS75hcBMpLqjpJTjtUL7w==}

  mdbox@0.1.1:
    resolution: {integrity: sha512-jvLISenzbLRPWWamTG3THlhTcMbKWzJQNyTi61AVXhCBOC+gsldNTUfUNH8d3Vay83zGehFw3wZpF3xChzkTIQ==}

  mdn-data@2.0.28:
    resolution: {integrity: sha512-aylIc7Z9y4yzHYAJNuESG3hfhC+0Ibp/MAMiaOZgNv4pmEdFyfZhhhny4MNiAfWdBQ1RQ2mfDWmM1x8SvGyp8g==}

  mdn-data@2.12.2:
    resolution: {integrity: sha512-IEn+pegP1aManZuckezWCO+XZQDplx1366JoVhTpMpBB1sPey/SbveZQUosKiKiGYjg1wH4pMlNgXbCiYgihQA==}

  merge-stream@2.0.0:
    resolution: {integrity: sha512-abv/qOcuPfk3URPfDzmZU1LKmuw8kT+0nIHvKrKgFrwifol/doWcdA4ZqsWQ8ENrFKkd67Mfpo/LovbIUsbt3w==}

  merge2@1.4.1:
    resolution: {integrity: sha512-8q7VEgMJW4J8tcfVPy8g09NcQwZdbwFEqhe/WZkoIzjn/3TGDwtOCYtXGxA3O8tPzpczCCDgv+P2P5y00ZJOOg==}
    engines: {node: '>= 8'}

  micromark@2.11.4:
    resolution: {integrity: sha512-+WoovN/ppKolQOFIAajxi7Lu9kInbPxFuTBVEavFcL8eAfVstoc5MocPmqBeAdBOJV00uaVjegzH4+MA0DN/uA==}

  micromatch@4.0.8:
    resolution: {integrity: sha512-PXwfBhYu0hBCPw8Dn0E+WDYb7af3dSLVWKi3HGv84IdF4TyFoC0ysxFd0Goxw7nSv4T/PzEJQxsYsEiFCKo2BA==}
    engines: {node: '>=8.6'}

  mimic-fn@4.0.0:
    resolution: {integrity: sha512-vqiC06CuhBTUdZH+RYl8sFrL096vA45Ok5ISO6sE/Mr1jRbGH4Csnhi8f3wKVl7x8mO4Au7Ir9D3Oyv1VYMFJw==}
    engines: {node: '>=12'}

  minimatch@3.1.2:
    resolution: {integrity: sha512-J7p63hRiAjw1NDEww1W7i37+ByIrOWO5XQQAzZ3VOcL0PNybwpfmV/N05zFAzwQ9USyEcX6t3UO+K5aqBQOIHw==}

  minimatch@9.0.5:
    resolution: {integrity: sha512-G6T0ZX48xgozx7587koeX9Ys2NYy6Gmv//P89sEte9V9whIapMNF4idKxnW2QtCcLiTWlb/wfCabAtAFWhhBow==}
    engines: {node: '>=16 || 14 >=14.17'}

  mkdist@2.4.1:
    resolution: {integrity: sha512-Ezk0gi04GJBkqMfsksICU5Rjoemc4biIekwgrONWVPor2EO/N9nBgN6MZXAf7Yw4mDDhrNyKbdETaHNevfumKg==}
    hasBin: true
    peerDependencies:
      sass: ^1.92.1
      typescript: '>=5.9.2'
      vue: ^3.5.21
      vue-sfc-transformer: ^0.1.1
      vue-tsc: ^1.8.27 || ^2.0.21 || ^3.0.0
    peerDependenciesMeta:
      sass:
        optional: true
      typescript:
        optional: true
      vue:
        optional: true
      vue-sfc-transformer:
        optional: true
      vue-tsc:
        optional: true

  mlly@1.8.0:
    resolution: {integrity: sha512-l8D9ODSRWLe2KHJSifWGwBqpTZXIXTeo8mlKjY+E2HAakaTeNpqAyBZ8GSqLzHgw4XmHmC8whvpjJNMbFZN7/g==}

  mri@1.2.0:
    resolution: {integrity: sha512-tzzskb3bG8LvYGFF/mDTpq3jpI6Q9wc3LEmBaghu+DdCssd1FakN7Bc0hVNmEyGq1bq3RgfkCb3cmQLpNPOroA==}
    engines: {node: '>=4'}

  ms@2.1.3:
    resolution: {integrity: sha512-6FlzubTLZG3J2a/NVCAleEhjzq5oxgHyaCU9yYXvcLsvoVaHJq/s5xXI6/XXP6tz7R9xAOtHnSO/tXtF3WRTlA==}

  nanoid@3.3.11:
    resolution: {integrity: sha512-N8SpfPUnUp1bK+PMYW8qSWdl9U+wwNWI4QKxOYDy9JAro3WMX7p2OeVRF9v+347pnakNevPmiHhNmZ2HbFA76w==}
    engines: {node: ^10 || ^12 || ^13.7 || ^14 || >=15.0.1}
    hasBin: true

  natural-compare@1.4.0:
    resolution: {integrity: sha512-OWND8ei3VtNC9h7V60qff3SVobHr996CTwgxubgyQYEpg290h9J0buyECNNJexkFm5sOajh5G116RYA1c8ZMSw==}

  node-addon-api@7.1.1:
    resolution: {integrity: sha512-5m3bsyrjFWE1xf7nz7YXdN4udnVtXK6/Yfgn5qnahL6bCkf2yKt4k3nuTKAtT4r3IG8JNR2ncsIMdZuAzJjHQQ==}

  node-fetch-native@1.6.7:
    resolution: {integrity: sha512-g9yhqoedzIUm0nTnTqAQvueMPVOuIY16bqgAJJC8XOOubYFNwz6IER9qs0Gq2Xd0+CecCKFjtdDTMA4u4xG06Q==}

  node-forge@1.3.1:
    resolution: {integrity: sha512-dPEtOeMvF9VMcYV/1Wb8CPoVAXtp6MKMlcbAt4ddqmGqUJ6fQZFXkNZNkNlfevtNkGtaSoXf/vNNNSvgrdXwtA==}
    engines: {node: '>= 6.13.0'}

  node-mock-http@1.0.3:
    resolution: {integrity: sha512-jN8dK25fsfnMrVsEhluUTPkBFY+6ybu7jSB1n+ri/vOGjJxU8J9CZhpSGkHXSkFjtUhbmoncG/YG9ta5Ludqog==}

  node-releases@2.0.27:
    resolution: {integrity: sha512-nmh3lCkYZ3grZvqcCH+fjmQ7X+H0OeZgP40OierEaAptX4XofMh5kwNbWh7lBduUzCcV/8kZ+NDLCwm2iorIlA==}

  normalize-range@0.1.2:
    resolution: {integrity: sha512-bdok/XvKII3nUpklnV6P2hxtMNrCboOjAcyBuQnWEhO665FwrSNRxU+AqpsyvO6LgGYPspN+lu5CLtw4jPRKNA==}
    engines: {node: '>=0.10.0'}

  npm-run-path@5.3.0:
    resolution: {integrity: sha512-ppwTtiJZq0O/ai0z7yfudtBpWIoxM8yE6nHi1X47eFR2EWORqfbu6CnPlNsjeN683eT0qG6H/Pyf9fCcvjnnnQ==}
    engines: {node: ^12.20.0 || ^14.13.1 || >=16.0.0}

  nth-check@2.1.1:
    resolution: {integrity: sha512-lqjrjmaOoAnWfMmBPL+XNnynZh2+swxiX3WUE0s4yEHI6m+AwrK2UZOimIRl3X/4QctVqS8AiZjFqyOGrMXb/w==}

  nypm@0.6.2:
    resolution: {integrity: sha512-7eM+hpOtrKrBDCh7Ypu2lJ9Z7PNZBdi/8AT3AX8xoCj43BBVHD0hPSTEvMtkMpfs8FCqBGhxB+uToIQimA111g==}
    engines: {node: ^14.16.0 || >=16.10.0}
    hasBin: true

  ofetch@1.5.1:
    resolution: {integrity: sha512-2W4oUZlVaqAPAil6FUg/difl6YhqhUR7x2eZY4bQCko22UXg3hptq9KLQdqFClV+Wu85UX7hNtdGTngi/1BxcA==}

  ohash@2.0.11:
    resolution: {integrity: sha512-RdR9FQrFwNBNXAr4GixM8YaRZRJ5PUWbKYbE5eOsrwAjJW0q2REGcf79oYPsLyskQCZG1PLN+S/K1V00joZAoQ==}

  onetime@6.0.0:
    resolution: {integrity: sha512-1FlR+gjXK7X+AsAHso35MnyN5KqGwJRi/31ft6x0M194ht7S+rWAvd7PHss9xSKMzE0asv1pyIHaJYq+BbacAQ==}
    engines: {node: '>=12'}

  open@10.2.0:
    resolution: {integrity: sha512-YgBpdJHPyQ2UE5x+hlSXcnejzAvD0b22U2OuAP+8OnlJT+PjWPxtgmGqKKc+RgTM63U9gN0YzrYc71R2WT/hTA==}
    engines: {node: '>=18'}

  optionator@0.9.4:
    resolution: {integrity: sha512-6IpQ7mKUxRcZNLIObR0hz7lxsapSSIYNZJwXPGeF0mTVqGKFIXj1DQcMoT22S3ROcLyY/rz0PWaWZ9ayWmad9g==}
    engines: {node: '>= 0.8.0'}

  p-limit@3.1.0:
    resolution: {integrity: sha512-TYOanM3wGwNGsZN2cVTYPArw454xnXj5qmWF1bEoAc4+cU/ol7GVh7odevjp1FNHduHc3KZMcFduxU5Xc6uJRQ==}
    engines: {node: '>=10'}

  p-locate@5.0.0:
    resolution: {integrity: sha512-LaNjtRWUBY++zB5nE/NwcaoMylSPk+S+ZHNB1TzdbMJMny6dynpAGt7X/tl/QYq3TIeE6nxHppbo2LGymrG5Pw==}
    engines: {node: '>=10'}

  parent-module@1.0.1:
    resolution: {integrity: sha512-GQ2EWRpQV8/o+Aw8YqtfZZPfNRWZYkbidE9k5rpl/hC3vtHHBfGm2Ifi6qWV+coDGkrUKZAxE3Lot5kcsRlh+g==}
    engines: {node: '>=6'}

  parse-entities@2.0.0:
    resolution: {integrity: sha512-kkywGpCcRYhqQIchaWqZ875wzpS/bMKhz5HnN3p7wveJTkTtyAB/AlnS0f8DFSqYW1T82t6yEAkEcB+A1I3MbQ==}

  path-exists@4.0.0:
    resolution: {integrity: sha512-ak9Qy5Q7jYb2Wwcey5Fpvg2KoAc/ZIhLSLOSBmRmygPsGwkVVt0fZa0qrtMz+m6tJTAHfZQ8FnmB4MG4LWy7/w==}
    engines: {node: '>=8'}

  path-key@3.1.1:
    resolution: {integrity: sha512-ojmeN0qd+y0jszEtoY48r0Peq5dwMEkIlCOu6Q5f41lfkswXuKtYrhgoTpLnyIcHm24Uhqx+5Tqm2InSwLhE6Q==}
    engines: {node: '>=8'}

  path-key@4.0.0:
    resolution: {integrity: sha512-haREypq7xkM7ErfgIyA0z+Bj4AGKlMSdlQE2jvJo6huWD1EdkKYV+G/T4nq0YEF2vgTT8kqMFKo1uHn950r4SQ==}
    engines: {node: '>=12'}

  path-parse@1.0.7:
    resolution: {integrity: sha512-LDJzPVEEEPR+y48z93A0Ed0yXb8pAByGWo/k5YYdYgpY2/2EsOsksJrq7lOHxryrVOn1ejG6oAp8ahvOIQD8sw==}

  pathe@1.1.2:
    resolution: {integrity: sha512-whLdWMYL2TwI08hn8/ZqAbrVemu0LNaNNJZX73O6qaIdCTfXutsLhMkjdENX0qhsQ9uIimo4/aQOmXkoon2nDQ==}

  pathe@2.0.3:
    resolution: {integrity: sha512-WUjGcAqP1gQacoQe+OBJsFA7Ld4DyXuUIjZ5cc75cLHvJ7dtNsTugphxIADwspS+AraAUePCKrSVtPLFj/F88w==}

  perfect-debounce@2.0.0:
    resolution: {integrity: sha512-fkEH/OBiKrqqI/yIgjR92lMfs2K8105zt/VT6+7eTjNwisrsh47CeIED9z58zI7DfKdH3uHAn25ziRZn3kgAow==}

  picocolors@1.1.1:
    resolution: {integrity: sha512-xceH2snhtb5M9liqDsmEw56le376mTZkEX/jEb/RxNFyegNul7eNslCXP9FDj/Lcu0X8KEyMceP2ntpaHrDEVA==}

  picomatch@2.3.1:
    resolution: {integrity: sha512-JU3teHTNjmE2VCGFzuY8EXzCDVwEqB2a8fsIvwaStHhAWJEeVd1o1QD80CU6+ZdEXXSLbSsuLwJjkCBWqRQUVA==}
    engines: {node: '>=8.6'}

  picomatch@4.0.3:
    resolution: {integrity: sha512-5gTmgEY/sqK6gFXLIsQNH19lWb4ebPDLA4SdLP7dsWkIXHWlG66oPuVvXSGFPppYZz8ZDZq0dYYrbHfBCVUb1Q==}
    engines: {node: '>=12'}

  pkg-types@1.3.1:
    resolution: {integrity: sha512-/Jm5M4RvtBFVkKWRu2BLUTNP8/M2a+UwuAX+ae4770q1qVGtfjG+WTCupoZixokjmHiry8uI+dlY8KXYV5HVVQ==}

  pkg-types@2.3.0:
    resolution: {integrity: sha512-SIqCzDRg0s9npO5XQ3tNZioRY1uK06lA41ynBC1YmFTmnY6FjUjVt6s4LoADmwoig1qqD0oK8h1p/8mlMx8Oig==}

  pluralize@8.0.0:
    resolution: {integrity: sha512-Nc3IT5yHzflTfbjgqWcCPpo7DaKy4FnpB0l/zCAW0Tc7jxAiuqSxHasntB3D7887LSrA93kDJ9IXovxJYxyLCA==}
    engines: {node: '>=4'}

  postcss-calc@10.1.1:
    resolution: {integrity: sha512-NYEsLHh8DgG/PRH2+G9BTuUdtf9ViS+vdoQ0YA5OQdGsfN4ztiwtDWNtBl9EKeqNMFnIu8IKZ0cLxEQ5r5KVMw==}
    engines: {node: ^18.12 || ^20.9 || >=22.0}
    peerDependencies:
      postcss: ^8.4.38

  postcss-colormin@7.0.5:
    resolution: {integrity: sha512-ekIBP/nwzRWhEMmIxHHbXHcMdzd1HIUzBECaj5KEdLz9DVP2HzT065sEhvOx1dkLjYW7jyD0CngThx6bpFi2fA==}
    engines: {node: ^18.12.0 || ^20.9.0 || >=22.0}
    peerDependencies:
      postcss: ^8.4.32

  postcss-convert-values@7.0.8:
    resolution: {integrity: sha512-+XNKuPfkHTCEo499VzLMYn94TiL3r9YqRE3Ty+jP7UX4qjewUONey1t7CG21lrlTLN07GtGM8MqFVp86D4uKJg==}
    engines: {node: ^18.12.0 || ^20.9.0 || >=22.0}
    peerDependencies:
      postcss: ^8.4.32

  postcss-discard-comments@7.0.5:
    resolution: {integrity: sha512-IR2Eja8WfYgN5n32vEGSctVQ1+JARfu4UH8M7bgGh1bC+xI/obsPJXaBpQF7MAByvgwZinhpHpdrmXtvVVlKcQ==}
    engines: {node: ^18.12.0 || ^20.9.0 || >=22.0}
    peerDependencies:
      postcss: ^8.4.32

  postcss-discard-duplicates@7.0.2:
    resolution: {integrity: sha512-eTonaQvPZ/3i1ASDHOKkYwAybiM45zFIc7KXils4mQmHLqIswXD9XNOKEVxtTFnsmwYzF66u4LMgSr0abDlh5w==}
    engines: {node: ^18.12.0 || ^20.9.0 || >=22.0}
    peerDependencies:
      postcss: ^8.4.32

  postcss-discard-empty@7.0.1:
    resolution: {integrity: sha512-cFrJKZvcg/uxB6Ijr4l6qmn3pXQBna9zyrPC+sK0zjbkDUZew+6xDltSF7OeB7rAtzaaMVYSdbod+sZOCWnMOg==}
    engines: {node: ^18.12.0 || ^20.9.0 || >=22.0}
    peerDependencies:
      postcss: ^8.4.32

  postcss-discard-overridden@7.0.1:
    resolution: {integrity: sha512-7c3MMjjSZ/qYrx3uc1940GSOzN1Iqjtlqe8uoSg+qdVPYyRb0TILSqqmtlSFuE4mTDECwsm397Ya7iXGzfF7lg==}
    engines: {node: ^18.12.0 || ^20.9.0 || >=22.0}
    peerDependencies:
      postcss: ^8.4.32

  postcss-merge-longhand@7.0.5:
    resolution: {integrity: sha512-Kpu5v4Ys6QI59FxmxtNB/iHUVDn9Y9sYw66D6+SZoIk4QTz1prC4aYkhIESu+ieG1iylod1f8MILMs1Em3mmIw==}
    engines: {node: ^18.12.0 || ^20.9.0 || >=22.0}
    peerDependencies:
      postcss: ^8.4.32

  postcss-merge-rules@7.0.7:
    resolution: {integrity: sha512-njWJrd/Ms6XViwowaaCc+/vqhPG3SmXn725AGrnl+BgTuRPEacjiLEaGq16J6XirMJbtKkTwnt67SS+e2WGoew==}
    engines: {node: ^18.12.0 || ^20.9.0 || >=22.0}
    peerDependencies:
      postcss: ^8.4.32

  postcss-minify-font-values@7.0.1:
    resolution: {integrity: sha512-2m1uiuJeTplll+tq4ENOQSzB8LRnSUChBv7oSyFLsJRtUgAAJGP6LLz0/8lkinTgxrmJSPOEhgY1bMXOQ4ZXhQ==}
    engines: {node: ^18.12.0 || ^20.9.0 || >=22.0}
    peerDependencies:
      postcss: ^8.4.32

  postcss-minify-gradients@7.0.1:
    resolution: {integrity: sha512-X9JjaysZJwlqNkJbUDgOclyG3jZEpAMOfof6PUZjPnPrePnPG62pS17CjdM32uT1Uq1jFvNSff9l7kNbmMSL2A==}
    engines: {node: ^18.12.0 || ^20.9.0 || >=22.0}
    peerDependencies:
      postcss: ^8.4.32

  postcss-minify-params@7.0.5:
    resolution: {integrity: sha512-FGK9ky02h6Ighn3UihsyeAH5XmLEE2MSGH5Tc4tXMFtEDx7B+zTG6hD/+/cT+fbF7PbYojsmmWjyTwFwW1JKQQ==}
    engines: {node: ^18.12.0 || ^20.9.0 || >=22.0}
    peerDependencies:
      postcss: ^8.4.32

  postcss-minify-selectors@7.0.5:
    resolution: {integrity: sha512-x2/IvofHcdIrAm9Q+p06ZD1h6FPcQ32WtCRVodJLDR+WMn8EVHI1kvLxZuGKz/9EY5nAmI6lIQIrpo4tBy5+ug==}
    engines: {node: ^18.12.0 || ^20.9.0 || >=22.0}
    peerDependencies:
      postcss: ^8.4.32

  postcss-nested@7.0.2:
    resolution: {integrity: sha512-5osppouFc0VR9/VYzYxO03VaDa3e8F23Kfd6/9qcZTUI8P58GIYlArOET2Wq0ywSl2o2PjELhYOFI4W7l5QHKw==}
    engines: {node: '>=18.0'}
    peerDependencies:
      postcss: ^8.2.14

  postcss-normalize-charset@7.0.1:
    resolution: {integrity: sha512-sn413ofhSQHlZFae//m9FTOfkmiZ+YQXsbosqOWRiVQncU2BA3daX3n0VF3cG6rGLSFVc5Di/yns0dFfh8NFgQ==}
    engines: {node: ^18.12.0 || ^20.9.0 || >=22.0}
    peerDependencies:
      postcss: ^8.4.32

  postcss-normalize-display-values@7.0.1:
    resolution: {integrity: sha512-E5nnB26XjSYz/mGITm6JgiDpAbVuAkzXwLzRZtts19jHDUBFxZ0BkXAehy0uimrOjYJbocby4FVswA/5noOxrQ==}
    engines: {node: ^18.12.0 || ^20.9.0 || >=22.0}
    peerDependencies:
      postcss: ^8.4.32

  postcss-normalize-positions@7.0.1:
    resolution: {integrity: sha512-pB/SzrIP2l50ZIYu+yQZyMNmnAcwyYb9R1fVWPRxm4zcUFCY2ign7rcntGFuMXDdd9L2pPNUgoODDk91PzRZuQ==}
    engines: {node: ^18.12.0 || ^20.9.0 || >=22.0}
    peerDependencies:
      postcss: ^8.4.32

  postcss-normalize-repeat-style@7.0.1:
    resolution: {integrity: sha512-NsSQJ8zj8TIDiF0ig44Byo3Jk9e4gNt9x2VIlJudnQQ5DhWAHJPF4Tr1ITwyHio2BUi/I6Iv0HRO7beHYOloYQ==}
    engines: {node: ^18.12.0 || ^20.9.0 || >=22.0}
    peerDependencies:
      postcss: ^8.4.32

  postcss-normalize-string@7.0.1:
    resolution: {integrity: sha512-QByrI7hAhsoze992kpbMlJSbZ8FuCEc1OT9EFbZ6HldXNpsdpZr+YXC5di3UEv0+jeZlHbZcoCADgb7a+lPmmQ==}
    engines: {node: ^18.12.0 || ^20.9.0 || >=22.0}
    peerDependencies:
      postcss: ^8.4.32

  postcss-normalize-timing-functions@7.0.1:
    resolution: {integrity: sha512-bHifyuuSNdKKsnNJ0s8fmfLMlvsQwYVxIoUBnowIVl2ZAdrkYQNGVB4RxjfpvkMjipqvbz0u7feBZybkl/6NJg==}
    engines: {node: ^18.12.0 || ^20.9.0 || >=22.0}
    peerDependencies:
      postcss: ^8.4.32

  postcss-normalize-unicode@7.0.5:
    resolution: {integrity: sha512-X6BBwiRxVaFHrb2WyBMddIeB5HBjJcAaUHyhLrM2FsxSq5TFqcHSsK7Zu1otag+o0ZphQGJewGH1tAyrD0zX1Q==}
    engines: {node: ^18.12.0 || ^20.9.0 || >=22.0}
    peerDependencies:
      postcss: ^8.4.32

  postcss-normalize-url@7.0.1:
    resolution: {integrity: sha512-sUcD2cWtyK1AOL/82Fwy1aIVm/wwj5SdZkgZ3QiUzSzQQofrbq15jWJ3BA7Z+yVRwamCjJgZJN0I9IS7c6tgeQ==}
    engines: {node: ^18.12.0 || ^20.9.0 || >=22.0}
    peerDependencies:
      postcss: ^8.4.32

  postcss-normalize-whitespace@7.0.1:
    resolution: {integrity: sha512-vsbgFHMFQrJBJKrUFJNZ2pgBeBkC2IvvoHjz1to0/0Xk7sII24T0qFOiJzG6Fu3zJoq/0yI4rKWi7WhApW+EFA==}
    engines: {node: ^18.12.0 || ^20.9.0 || >=22.0}
    peerDependencies:
      postcss: ^8.4.32

  postcss-ordered-values@7.0.2:
    resolution: {integrity: sha512-AMJjt1ECBffF7CEON/Y0rekRLS6KsePU6PRP08UqYW4UGFRnTXNrByUzYK1h8AC7UWTZdQ9O3Oq9kFIhm0SFEw==}
    engines: {node: ^18.12.0 || ^20.9.0 || >=22.0}
    peerDependencies:
      postcss: ^8.4.32

  postcss-reduce-initial@7.0.5:
    resolution: {integrity: sha512-RHagHLidG8hTZcnr4FpyMB2jtgd/OcyAazjMhoy5qmWJOx1uxKh4ntk0Pb46ajKM0rkf32lRH4C8c9qQiPR6IA==}
    engines: {node: ^18.12.0 || ^20.9.0 || >=22.0}
    peerDependencies:
      postcss: ^8.4.32

  postcss-reduce-transforms@7.0.1:
    resolution: {integrity: sha512-MhyEbfrm+Mlp/36hvZ9mT9DaO7dbncU0CvWI8V93LRkY6IYlu38OPg3FObnuKTUxJ4qA8HpurdQOo5CyqqO76g==}
    engines: {node: ^18.12.0 || ^20.9.0 || >=22.0}
    peerDependencies:
      postcss: ^8.4.32

  postcss-selector-parser@7.1.0:
    resolution: {integrity: sha512-8sLjZwK0R+JlxlYcTuVnyT2v+htpdrjDOKuMcOVdYjt52Lh8hWRYpxBPoKx/Zg+bcjc3wx6fmQevMmUztS/ccA==}
    engines: {node: '>=4'}

  postcss-svgo@7.1.0:
    resolution: {integrity: sha512-KnAlfmhtoLz6IuU3Sij2ycusNs4jPW+QoFE5kuuUOK8awR6tMxZQrs5Ey3BUz7nFCzT3eqyFgqkyrHiaU2xx3w==}
    engines: {node: ^18.12.0 || ^20.9.0 || >= 18}
    peerDependencies:
      postcss: ^8.4.32

  postcss-unique-selectors@7.0.4:
    resolution: {integrity: sha512-pmlZjsmEAG7cHd7uK3ZiNSW6otSZ13RHuZ/4cDN/bVglS5EpF2r2oxY99SuOHa8m7AWoBCelTS3JPpzsIs8skQ==}
    engines: {node: ^18.12.0 || ^20.9.0 || >=22.0}
    peerDependencies:
      postcss: ^8.4.32

  postcss-value-parser@4.2.0:
    resolution: {integrity: sha512-1NNCs6uurfkVbeXG4S8JFT9t19m45ICnif8zWLd5oPSZ50QnwMfK+H3jv408d4jw/7Bttv5axS5IiHoLaVNHeQ==}

  postcss@8.5.6:
    resolution: {integrity: sha512-3Ybi1tAuwAP9s0r1UQ2J4n5Y0G05bJkpUIO0/bI9MhwmD70S5aTWbXGBwxHrelT+XM1k6dM0pk+SwNkpTRN7Pg==}
    engines: {node: ^10 || ^12 || >=14}

  prelude-ls@1.2.1:
    resolution: {integrity: sha512-vkcDPrRZo1QZLbn5RLGPpg/WmIQ65qoWWhcGKf/b5eplkkarX0m9z8ppCat4mlOqUsWpyNuYgO3VRyrYHSzX5g==}
    engines: {node: '>= 0.8.0'}

  prettier@3.6.2:
    resolution: {integrity: sha512-I7AIg5boAr5R0FFtJ6rCfD+LFsWHp81dolrFD8S79U9tb8Az2nGrJncnMSnys+bpQJfRUzqs9hnA81OAA3hCuQ==}
    engines: {node: '>=14'}
    hasBin: true

  pretty-bytes@7.1.0:
    resolution: {integrity: sha512-nODzvTiYVRGRqAOvE84Vk5JDPyyxsVk0/fbA/bq7RqlnhksGpset09XTxbpvLTIjoaF7K8Z8DG8yHtKGTPSYRw==}
    engines: {node: '>=20'}

  punycode@2.3.1:
    resolution: {integrity: sha512-vYt7UD1U9Wg6138shLtLOvdAu+8DsC/ilFtEVHcH+wydcSpNE20AfSOduf6MkRFahL5FY7X1oU7nKVZFtfq8Fg==}
    engines: {node: '>=6'}

  queue-microtask@1.2.3:
    resolution: {integrity: sha512-NuaNSa6flKT5JaSYQzJok04JzTL1CA6aGhv5rfLW3PgqA+M2ChpZQnAC8h8i4ZFkBS8X5RqkDBHA7r4hej3K9A==}

  radix3@1.1.2:
    resolution: {integrity: sha512-b484I/7b8rDEdSDKckSSBA8knMpcdsXudlE/LNL639wFoHKwLbEkQFZHWEYwDC0wa0FKUcCY+GAF73Z7wxNVFA==}

  rc9@2.1.2:
    resolution: {integrity: sha512-btXCnMmRIBINM2LDZoEmOogIZU7Qe7zn4BpomSKZ/ykbLObuBdvG+mFq11DL6fjH1DRwHhrlgtYWG96bJiC7Cg==}

  readdirp@4.0.2:
    resolution: {integrity: sha512-yDMz9g+VaZkqBYS/ozoBJwaBhTbZo3UNYQHNRw1D3UFQB8oHB4uS/tAODO+ZLjGWmUbKnIlOWO+aaIiAxrUWHA==}
    engines: {node: '>= 14.16.0'}

  regenerator-runtime@0.14.1:
    resolution: {integrity: sha512-dYnhHh0nJoMfnkZs6GmmhFknAGRrLznOu5nc9ML+EJxGvrx6H7teuevqVqCuPcPK//3eDrrjQhehXVx9cnkGdw==}

  regexp-tree@0.1.27:
    resolution: {integrity: sha512-iETxpjK6YoRWJG5o6hXLwvjYAoW+FEZn9os0PD/b6AP6xQwsa/Y7lCVgIixBbUPMfhu+i2LtdeAqVTgGlQarfA==}
    hasBin: true

  regjsparser@0.12.0:
    resolution: {integrity: sha512-cnE+y8bz4NhMjISKbgeVJtqNbtf5QpjZP+Bslo+UqkIt9QPnX9q095eiRRASJG1/tz6dlNr6Z5NsBiWYokp6EQ==}
    hasBin: true

  resolve-from@4.0.0:
    resolution: {integrity: sha512-pb/MYmXstAkysRFx8piNI1tGFNQIFA3vkE3Gq4EuA1dF6gHp/+vgZqsCGJapvy8N3Q+4o7FwvquPJcnZ7RYy4g==}
    engines: {node: '>=4'}

  resolve@1.22.8:
    resolution: {integrity: sha512-oKWePCxqpd6FlLvGV1VU0x7bkPmmCNolxzjMf4NczoDnQcIWrAF+cPtZn5i6n+RfD2d9i0tzpKnG6Yk168yIyw==}
    hasBin: true

  reusify@1.0.4:
    resolution: {integrity: sha512-U9nH88a3fc/ekCF1l0/UP1IosiuIjyTh7hBvXVMHYgVcfGvt897Xguj2UOLDeI5BG2m7/uwyaLVT6fbtCwTyzw==}
    engines: {iojs: '>=1.0.0', node: '>=0.10.0'}

  rollup-plugin-dts@6.2.3:
    resolution: {integrity: sha512-UgnEsfciXSPpASuOelix7m4DrmyQgiaWBnvI0TM4GxuDh5FkqW8E5hu57bCxXB90VvR1WNfLV80yEDN18UogSA==}
    engines: {node: '>=16'}
    peerDependencies:
      rollup: ^3.29.4 || ^4
      typescript: ^4.5 || ^5.0

  rollup@4.52.5:
    resolution: {integrity: sha512-3GuObel8h7Kqdjt0gxkEzaifHTqLVW56Y/bjN7PSQtkKr0w3V/QYSdt6QWYtd7A1xUtYQigtdUfgj1RvWVtorw==}
    engines: {node: '>=18.0.0', npm: '>=8.0.0'}
    hasBin: true

  run-applescript@7.0.0:
    resolution: {integrity: sha512-9by4Ij99JUr/MCFBUkDKLWK3G9HVXmabKz9U5MlIAIuvuzkiOicRYs8XJLxX+xahD+mLiiCYDqF9dKAgtzKP1A==}
    engines: {node: '>=18'}

  run-parallel@1.2.0:
    resolution: {integrity: sha512-5l4VyZR86LZ/lDxZTR6jqL8AFE2S0IFLMP26AbjsLVADxHdhB/c0GUsH+y39UfCi3dzz8OlQuPmnaJOMoDHQBA==}

<<<<<<< HEAD
  safer-buffer@2.1.2:
    resolution: {integrity: sha512-YZo3K82SD7Riyi0E1EQPojLz7kpepnSQI9IyPbHHg1XXXevb5dJI7tpyN2ADxGcQbHG7vcyRHk0cbwqcQriUtg==}
=======
  sax@1.4.1:
    resolution: {integrity: sha512-+aWOz7yVScEGoKNd4PA10LZ8sk0A/z5+nXQG5giUO5rprX9jgYsTdov9qCchZiPIZezbZH+jRut8nPodFAX4Jg==}
>>>>>>> e2199262

  scule@1.3.0:
    resolution: {integrity: sha512-6FtHJEvt+pVMIB9IBY+IcCJ6Z5f1iQnytgyfKMhDKgmzYG+TeH/wx1y3l27rshSbLiSanrR9ffZDrEsmjlQF2g==}

  semver@7.7.3:
    resolution: {integrity: sha512-SdsKMrI9TdgjdweUSR9MweHA4EJ8YxHn8DFaDisvhVlUOe4BF1tLD7GAj0lIqWVl+dPb/rExr0Btby5loQm20Q==}
    engines: {node: '>=10'}
    hasBin: true

  shebang-command@2.0.0:
    resolution: {integrity: sha512-kHxr2zZpYtdmrN1qDjrrX/Z1rR1kG8Dx+gkpK1G4eXmvXswmcE1hTWBWYUzlraYw1/yZp6YuDY77YtvbN0dmDA==}
    engines: {node: '>=8'}

  shebang-regex@3.0.0:
    resolution: {integrity: sha512-7++dFhtcx3353uBaq8DDR4NuxBetBzC7ZQOhmTQInHEd6bSrXdiEyzCvG07Z44UYdLShWUyXt5M/yhz8ekcb1A==}
    engines: {node: '>=8'}

  siginfo@2.0.0:
    resolution: {integrity: sha512-ybx0WO1/8bSBLEWXZvEd7gMW3Sn3JFlW3TvX1nREbDLRNQNaeNN8WK0meBwPdAaOI7TtRRRJn/Es1zhrrCHu7g==}

  signal-exit@4.1.0:
    resolution: {integrity: sha512-bzyZ1e88w9O1iNJbKnOlvYTrWPDl46O1bG0D3XInv+9tkPrxrN8jUUTiFlDkkmKWgn1M6CfIA13SuGqOa9Korw==}
    engines: {node: '>=14'}

  source-map-js@1.2.1:
    resolution: {integrity: sha512-UXWMKhLOwVKb728IUtQPXxfYU+usdybtUrK/8uGE8CQMvrhOpwvzDBwj0QhSL7MQc7vIsISBG8VQ8+IDQxpfQA==}
    engines: {node: '>=0.10.0'}

  stackback@0.0.2:
    resolution: {integrity: sha512-1XMJE5fQo1jGH6Y/7ebnwPOBEkIEnT4QF32d5R1+VXdXveM0IBMJt8zfaxX1P3QhVwrYe+576+jkANtSS2mBbw==}

  std-env@3.10.0:
    resolution: {integrity: sha512-5GS12FdOZNliM5mAOxFRg7Ir0pWz8MdpYm6AY6VPkGpbA7ZzmbzNcBJQ0GPvvyWgcY7QAhCgf9Uy89I03faLkg==}

  strip-final-newline@3.0.0:
    resolution: {integrity: sha512-dOESqjYr96iWYylGObzd39EuNTa5VJxyvVAEm5Jnh7KGo75V43Hk1odPQkNDyXNmUR6k+gEiDVXnjB8HJ3crXw==}
    engines: {node: '>=12'}

  strip-indent@4.1.1:
    resolution: {integrity: sha512-SlyRoSkdh1dYP0PzclLE7r0M9sgbFKKMFXpFRUMNuKhQSbC6VQIGzq3E0qsfvGJaUFJPGv6Ws1NZ/haTAjfbMA==}
    engines: {node: '>=12'}

  strip-json-comments@3.1.1:
    resolution: {integrity: sha512-6fPc+R4ihwqP6N/aIv2f1gMH8lOVtWQHoqC4yK6oSDVVocumAsfCqjkXnqiYMhmMwS/mEHLp7Vehlt3ql6lEig==}
    engines: {node: '>=8'}

  stylehacks@7.0.7:
    resolution: {integrity: sha512-bJkD0JkEtbRrMFtwgpJyBbFIwfDDONQ1Ov3sDLZQP8HuJ73kBOyx66H4bOcAbVWmnfLdvQ0AJwXxOMkpujcO6g==}
    engines: {node: ^18.12.0 || ^20.9.0 || >=22.0}
    peerDependencies:
      postcss: ^8.4.32

  supports-color@7.2.0:
    resolution: {integrity: sha512-qpCAvRl9stuOHveKsn7HncJRvv501qIacKzQlO/+Lwxc9+0q2wLyv4Dfvt80/DPn2pqOBsJdDiogXGR9+OvwRw==}
    engines: {node: '>=8'}

  supports-preserve-symlinks-flag@1.0.0:
    resolution: {integrity: sha512-ot0WnXS9fgdkgIcePe6RHNk1WA8+muPa6cSjeR3V8K27q9BB1rTE3R1p7Hv0z1ZyAc8s6Vvv8DIyWf681MAt0w==}
    engines: {node: '>= 0.4'}

  svgo@4.0.0:
    resolution: {integrity: sha512-VvrHQ+9uniE+Mvx3+C9IEe/lWasXCU0nXMY2kZeLrHNICuRiC8uMPyM14UEaMOFA5mhyQqEkB02VoQ16n3DLaw==}
    engines: {node: '>=16'}
    hasBin: true

  system-architecture@0.1.0:
    resolution: {integrity: sha512-ulAk51I9UVUyJgxlv9M6lFot2WP3e7t8Kz9+IS6D4rVba1tR9kON+Ey69f+1R4Q8cd45Lod6a4IcJIxnzGc/zA==}
    engines: {node: '>=18'}

  tinybench@2.9.0:
    resolution: {integrity: sha512-0+DUvqWMValLmha6lr4kD8iAMK1HzV0/aKnCtWb9v9641TnP/MFb7Pc2bxoxQjTXAErryXVgUOfv2YqNllqGeg==}

  tinyexec@0.3.2:
    resolution: {integrity: sha512-KQQR9yN7R5+OSwaK0XQoj22pwHoTlgYqmUscPYoknOoWCWfj/5/ABTMRi69FrKU5ffPVh5QcFikpWJI/P1ocHA==}

  tinyexec@1.0.1:
    resolution: {integrity: sha512-5uC6DDlmeqiOwCPmK9jMSdOuZTh8bU39Ys6yidB+UTt5hfZUPGAypSgFRiEp+jbi9qH40BLDvy85jIU88wKSqw==}

  tinyglobby@0.2.15:
    resolution: {integrity: sha512-j2Zq4NyQYG5XMST4cbs02Ak8iJUdxRM0XI5QyxXuZOzKOINmWurp3smXu3y5wDcJrptwpSjgXHzIQxR0omXljQ==}
    engines: {node: '>=12.0.0'}

  tinyrainbow@3.0.3:
    resolution: {integrity: sha512-PSkbLUoxOFRzJYjjxHJt9xro7D+iilgMX/C9lawzVuYiIdcihh9DXmVibBe8lmcFrRi/VzlPjBxbN7rH24q8/Q==}
    engines: {node: '>=14.0.0'}

  to-fast-properties@2.0.0:
    resolution: {integrity: sha512-/OaKK0xYrs3DmxRYqL/yDc+FxFUVYhDlXMhRmv3z915w2HF1tnN1omB354j8VUGO/hbRzyD6Y3sA7v7GS/ceog==}
    engines: {node: '>=4'}

  to-regex-range@5.0.1:
    resolution: {integrity: sha512-65P7iz6X5yEr1cwcgvQxbbIw7Uk3gOy5dIdtZ4rDveLqhrdJP+Li/Hx6tyK0NEb+2GCyneCMJiGqrADCSNk8sQ==}
    engines: {node: '>=8.0'}

  ts-api-utils@2.1.0:
    resolution: {integrity: sha512-CUgTZL1irw8u29bzrOD/nH85jqyc74D6SshFgujOIA7osm2Rz7dYH77agkx7H4FBNxDq7Cjf+IjaX/8zwFW+ZQ==}
    engines: {node: '>=18.12'}
    peerDependencies:
      typescript: '>=4.8.4'

  type-check@0.4.0:
    resolution: {integrity: sha512-XleUoc9uwGXqjWwXaUTZAmzMcFZ5858QA2vvx1Ur5xIcixXIP+8LnFDgRplU30us6teqdlskFfu+ae4K79Ooew==}
    engines: {node: '>= 0.8.0'}

  typescript-eslint@8.46.2:
    resolution: {integrity: sha512-vbw8bOmiuYNdzzV3lsiWv6sRwjyuKJMQqWulBOU7M0RrxedXledX8G8kBbQeiOYDnTfiXz0Y4081E1QMNB6iQg==}
    engines: {node: ^18.18.0 || ^20.9.0 || >=21.1.0}
    peerDependencies:
      eslint: ^8.57.0 || ^9.0.0
      typescript: '>=4.8.4 <6.0.0'

  typescript@5.9.3:
    resolution: {integrity: sha512-jl1vZzPDinLr9eUt3J/t7V6FgNEw9QjvBPdysz9KfQDD41fQrC2Y4vKQdiaUpFT4bXlb1RHhLpp8wtm6M5TgSw==}
    engines: {node: '>=14.17'}
    hasBin: true

  ufo@1.6.1:
    resolution: {integrity: sha512-9a4/uxlTWJ4+a5i0ooc1rU7C7YOw3wT+UGqdeNNHWnOF9qcMBgLRS+4IYUqbczewFx4mLEig6gawh7X6mFlEkA==}

  unbuild@3.6.1:
    resolution: {integrity: sha512-+U5CdtrdjfWkZhuO4N9l5UhyiccoeMEXIc2Lbs30Haxb+tRwB3VwB8AoZRxlAzORXunenSo+j6lh45jx+xkKgg==}
    hasBin: true
    peerDependencies:
      typescript: ^5.9.2
    peerDependenciesMeta:
      typescript:
        optional: true

  uncrypto@0.1.3:
    resolution: {integrity: sha512-Ql87qFHB3s/De2ClA9e0gsnS6zXG27SkTiSJwjCc9MebbfapQfuPzumMIUMi38ezPZVNFcHI9sUIepeQfw8J8Q==}

  undici-types@7.16.0:
    resolution: {integrity: sha512-Zz+aZWSj8LE6zoxD+xrjh4VfkIG8Ya6LvYkZqtUQGJPZjYl53ypCaUwWqo7eI0x66KBGeRo+mlBEkMSeSZ38Nw==}

  unist-util-stringify-position@2.0.3:
    resolution: {integrity: sha512-3faScn5I+hy9VleOq/qNbAd6pAx7iH5jYBMS9I1HgQVijz/4mv5Bvw5iw1sC/90CODiKo81G/ps8AJrISn687g==}

  untun@0.1.3:
    resolution: {integrity: sha512-4luGP9LMYszMRZwsvyUd9MrxgEGZdZuZgpVQHEEX0lCYFESasVRvZd0EYpCkOIbJKHMuv0LskpXc/8Un+MJzEQ==}
    hasBin: true

  untyped@2.0.0:
    resolution: {integrity: sha512-nwNCjxJTjNuLCgFr42fEak5OcLuB3ecca+9ksPFNvtfYSLpjf+iJqSIaSnIile6ZPbKYxI5k2AfXqeopGudK/g==}
    hasBin: true

  update-browserslist-db@1.1.4:
    resolution: {integrity: sha512-q0SPT4xyU84saUX+tomz1WLkxUbuaJnR1xWt17M7fJtEJigJeWUNGUqrauFXsHnqev9y9JTRGwk13tFBuKby4A==}
    hasBin: true
    peerDependencies:
      browserslist: '>= 4.21.0'

  uqr@0.1.2:
    resolution: {integrity: sha512-MJu7ypHq6QasgF5YRTjqscSzQp/W11zoUk6kvmlH+fmWEs63Y0Eib13hYFwAzagRJcVY8WVnlV+eBDUGMJ5IbA==}

  uri-js@4.4.1:
    resolution: {integrity: sha512-7rKUyy33Q1yc98pQ1DAmLtwX109F7TIfWlW1Ydo8Wl1ii1SeHieeh0HHfPeL2fMXK6z0s8ecKs9frCuLJvndBg==}

  util-deprecate@1.0.2:
    resolution: {integrity: sha512-EPD5q1uXyFxJpCrLnCc1nHnq3gOa6DZBocAIiI2TaSCA7VCJ1UJDMagCzIkXNsUYfD1daK//LTEQ8xiIbrHtcw==}

  vite@7.1.12:
    resolution: {integrity: sha512-ZWyE8YXEXqJrrSLvYgrRP7p62OziLW7xI5HYGWFzOvupfAlrLvURSzv/FyGyy0eidogEM3ujU+kUG1zuHgb6Ug==}
    engines: {node: ^20.19.0 || >=22.12.0}
    hasBin: true
    peerDependencies:
      '@types/node': ^20.19.0 || >=22.12.0
      jiti: '>=1.21.0'
      less: ^4.0.0
      lightningcss: ^1.21.0
      sass: ^1.70.0
      sass-embedded: ^1.70.0
      stylus: '>=0.54.8'
      sugarss: ^5.0.0
      terser: ^5.16.0
      tsx: ^4.8.1
      yaml: ^2.4.2
    peerDependenciesMeta:
      '@types/node':
        optional: true
      jiti:
        optional: true
      less:
        optional: true
      lightningcss:
        optional: true
      sass:
        optional: true
      sass-embedded:
        optional: true
      stylus:
        optional: true
      sugarss:
        optional: true
      terser:
        optional: true
      tsx:
        optional: true
      yaml:
        optional: true

  vitest@4.0.6:
    resolution: {integrity: sha512-gR7INfiVRwnEOkCk47faros/9McCZMp5LM+OMNWGLaDBSvJxIzwjgNFufkuePBNaesGRnLmNfW+ddbUJRZn0nQ==}
    engines: {node: ^20.0.0 || ^22.0.0 || >=24.0.0}
    hasBin: true
    peerDependencies:
      '@edge-runtime/vm': '*'
      '@types/debug': ^4.1.12
      '@types/node': ^20.0.0 || ^22.0.0 || >=24.0.0
      '@vitest/browser-playwright': 4.0.6
      '@vitest/browser-preview': 4.0.6
      '@vitest/browser-webdriverio': 4.0.6
      '@vitest/ui': 4.0.6
      happy-dom: '*'
      jsdom: '*'
    peerDependenciesMeta:
      '@edge-runtime/vm':
        optional: true
      '@types/debug':
        optional: true
      '@types/node':
        optional: true
      '@vitest/browser-playwright':
        optional: true
      '@vitest/browser-preview':
        optional: true
      '@vitest/browser-webdriverio':
        optional: true
      '@vitest/ui':
        optional: true
      happy-dom:
        optional: true
      jsdom:
        optional: true

  which@2.0.2:
    resolution: {integrity: sha512-BLI3Tl1TW3Pvl70l3yq3Y64i+awpwXqsGBYWkkqMtnbXgrMD+yj7rhW0kuEDxzJaYXGjEW5ogapKNMEKNMjibA==}
    engines: {node: '>= 8'}
    hasBin: true

  why-is-node-running@2.3.0:
    resolution: {integrity: sha512-hUrmaWBdVDcxvYqnyh09zunKzROWjbZTiNy8dBEjkS7ehEDQibXJ7XvlmtbwuTclUiIyN+CyXQD4Vmko8fNm8w==}
    engines: {node: '>=8'}
    hasBin: true

  word-wrap@1.2.5:
    resolution: {integrity: sha512-BN22B5eaMMI9UMtjrGd5g5eCYPpCPDUy0FJXbYsaT5zYxjFOckS53SQDE3pWkVoWpHXVb3BrYcEN4Twa55B5cA==}
    engines: {node: '>=0.10.0'}

  wsl-utils@0.1.0:
    resolution: {integrity: sha512-h3Fbisa2nKGPxCpm89Hk33lBLsnaGBvctQopaBSOW/uIs6FTe1ATyAnKFJrzVs9vpGdsTe73WF3V4lIsk4Gacw==}
    engines: {node: '>=18'}

  yaml@2.5.1:
    resolution: {integrity: sha512-bLQOjaX/ADgQ20isPJRvF0iRUHIxVhYvr53Of7wGcWlO2jvtUlH5m87DsmulFVxRpNLOnI4tB6p/oh8D7kpn9Q==}
    engines: {node: '>= 14'}
    hasBin: true

  yocto-queue@0.1.0:
    resolution: {integrity: sha512-rVksvsnNCdJ/ohGc6xgPwyN8eheCxsiLM8mxuE/t/mOVqJewPuO1miLpTHQiRgTKCLexL4MeAFVagts7HmNZ2Q==}
    engines: {node: '>=10'}

snapshots:

  '@babel/code-frame@7.27.1':
    dependencies:
      '@babel/helper-validator-identifier': 7.28.5
      js-tokens: 4.0.0
      picocolors: 1.1.1
    optional: true

  '@babel/helper-string-parser@7.25.7': {}

  '@babel/helper-validator-identifier@7.25.7': {}

  '@babel/helper-validator-identifier@7.28.5': {}

  '@babel/parser@7.25.7':
    dependencies:
      '@babel/types': 7.25.7

  '@babel/runtime@7.25.7':
    dependencies:
      regenerator-runtime: 0.14.1

  '@babel/types@7.25.7':
    dependencies:
      '@babel/helper-string-parser': 7.25.7
      '@babel/helper-validator-identifier': 7.25.7
      to-fast-properties: 2.0.0

  '@bcoe/v8-coverage@1.0.2': {}

  '@esbuild/aix-ppc64@0.25.11':
    optional: true

  '@esbuild/android-arm64@0.25.11':
    optional: true

  '@esbuild/android-arm@0.25.11':
    optional: true

  '@esbuild/android-x64@0.25.11':
    optional: true

  '@esbuild/darwin-arm64@0.25.11':
    optional: true

  '@esbuild/darwin-x64@0.25.11':
    optional: true

  '@esbuild/freebsd-arm64@0.25.11':
    optional: true

  '@esbuild/freebsd-x64@0.25.11':
    optional: true

  '@esbuild/linux-arm64@0.25.11':
    optional: true

  '@esbuild/linux-arm@0.25.11':
    optional: true

  '@esbuild/linux-ia32@0.25.11':
    optional: true

  '@esbuild/linux-loong64@0.25.11':
    optional: true

  '@esbuild/linux-mips64el@0.25.11':
    optional: true

  '@esbuild/linux-ppc64@0.25.11':
    optional: true

  '@esbuild/linux-riscv64@0.25.11':
    optional: true

  '@esbuild/linux-s390x@0.25.11':
    optional: true

  '@esbuild/linux-x64@0.25.11':
    optional: true

  '@esbuild/netbsd-arm64@0.25.11':
    optional: true

  '@esbuild/netbsd-x64@0.25.11':
    optional: true

  '@esbuild/openbsd-arm64@0.25.11':
    optional: true

  '@esbuild/openbsd-x64@0.25.11':
    optional: true

  '@esbuild/openharmony-arm64@0.25.11':
    optional: true

  '@esbuild/sunos-x64@0.25.11':
    optional: true

  '@esbuild/win32-arm64@0.25.11':
    optional: true

  '@esbuild/win32-ia32@0.25.11':
    optional: true

  '@esbuild/win32-x64@0.25.11':
    optional: true

  '@eslint-community/eslint-utils@4.9.0(eslint@9.39.0(jiti@2.6.1))':
    dependencies:
      eslint: 9.39.0(jiti@2.6.1)
      eslint-visitor-keys: 3.4.3

  '@eslint-community/regexpp@4.11.1': {}

  '@eslint-community/regexpp@4.12.2': {}

  '@eslint/config-array@0.21.1':
    dependencies:
      '@eslint/object-schema': 2.1.7
      debug: 4.4.3
      minimatch: 3.1.2
    transitivePeerDependencies:
      - supports-color

  '@eslint/config-helpers@0.4.2':
    dependencies:
      '@eslint/core': 0.17.0

  '@eslint/core@0.13.0':
    dependencies:
      '@types/json-schema': 7.0.15

  '@eslint/core@0.17.0':
    dependencies:
      '@types/json-schema': 7.0.15

  '@eslint/eslintrc@3.3.1':
    dependencies:
      ajv: 6.12.6
      debug: 4.4.3
      espree: 10.4.0
      globals: 14.0.0
      ignore: 5.3.2
      import-fresh: 3.3.0
      js-yaml: 4.1.0
      minimatch: 3.1.2
      strip-json-comments: 3.1.1
    transitivePeerDependencies:
      - supports-color

  '@eslint/js@9.39.0': {}

  '@eslint/object-schema@2.1.7': {}

  '@eslint/plugin-kit@0.2.8':
    dependencies:
      '@eslint/core': 0.13.0
      levn: 0.4.1

  '@eslint/plugin-kit@0.4.1':
    dependencies:
      '@eslint/core': 0.17.0
      levn: 0.4.1

  '@humanfs/core@0.19.1': {}

  '@humanfs/node@0.16.7':
    dependencies:
      '@humanfs/core': 0.19.1
      '@humanwhocodes/retry': 0.4.3

  '@humanwhocodes/module-importer@1.0.1': {}

  '@humanwhocodes/retry@0.4.3': {}

  '@jridgewell/resolve-uri@3.1.2': {}

  '@jridgewell/sourcemap-codec@1.5.0': {}

  '@jridgewell/sourcemap-codec@1.5.5': {}

  '@jridgewell/trace-mapping@0.3.25':
    dependencies:
      '@jridgewell/resolve-uri': 3.1.2
      '@jridgewell/sourcemap-codec': 1.5.0

  '@jridgewell/trace-mapping@0.3.31':
    dependencies:
      '@jridgewell/resolve-uri': 3.1.2
      '@jridgewell/sourcemap-codec': 1.5.0

  '@nodelib/fs.scandir@2.1.5':
    dependencies:
      '@nodelib/fs.stat': 2.0.5
      run-parallel: 1.2.0

  '@nodelib/fs.stat@2.0.5': {}

  '@nodelib/fs.walk@1.2.8':
    dependencies:
      '@nodelib/fs.scandir': 2.1.5
      fastq: 1.17.1

  '@parcel/watcher-android-arm64@2.5.1':
    optional: true

  '@parcel/watcher-darwin-arm64@2.5.1':
    optional: true

  '@parcel/watcher-darwin-x64@2.5.1':
    optional: true

  '@parcel/watcher-freebsd-x64@2.5.1':
    optional: true

  '@parcel/watcher-linux-arm-glibc@2.5.1':
    optional: true

  '@parcel/watcher-linux-arm-musl@2.5.1':
    optional: true

  '@parcel/watcher-linux-arm64-glibc@2.5.1':
    optional: true

  '@parcel/watcher-linux-arm64-musl@2.5.1':
    optional: true

  '@parcel/watcher-linux-x64-glibc@2.5.1':
    optional: true

  '@parcel/watcher-linux-x64-musl@2.5.1':
    optional: true

  '@parcel/watcher-wasm@2.5.1':
    dependencies:
      is-glob: 4.0.3
      micromatch: 4.0.8

  '@parcel/watcher-win32-arm64@2.5.1':
    optional: true

  '@parcel/watcher-win32-ia32@2.5.1':
    optional: true

  '@parcel/watcher-win32-x64@2.5.1':
    optional: true

  '@parcel/watcher@2.5.1':
    dependencies:
      detect-libc: 1.0.3
      is-glob: 4.0.3
      micromatch: 4.0.8
      node-addon-api: 7.1.1
    optionalDependencies:
      '@parcel/watcher-android-arm64': 2.5.1
      '@parcel/watcher-darwin-arm64': 2.5.1
      '@parcel/watcher-darwin-x64': 2.5.1
      '@parcel/watcher-freebsd-x64': 2.5.1
      '@parcel/watcher-linux-arm-glibc': 2.5.1
      '@parcel/watcher-linux-arm-musl': 2.5.1
      '@parcel/watcher-linux-arm64-glibc': 2.5.1
      '@parcel/watcher-linux-arm64-musl': 2.5.1
      '@parcel/watcher-linux-x64-glibc': 2.5.1
      '@parcel/watcher-linux-x64-musl': 2.5.1
      '@parcel/watcher-win32-arm64': 2.5.1
      '@parcel/watcher-win32-ia32': 2.5.1
      '@parcel/watcher-win32-x64': 2.5.1

  '@rollup/plugin-alias@5.1.1(rollup@4.52.5)':
    optionalDependencies:
      rollup: 4.52.5

  '@rollup/plugin-commonjs@28.0.9(rollup@4.52.5)':
    dependencies:
      '@rollup/pluginutils': 5.3.0(rollup@4.52.5)
      commondir: 1.0.1
      estree-walker: 2.0.2
      fdir: 6.5.0(picomatch@4.0.3)
      is-reference: 1.2.1
      magic-string: 0.30.21
      picomatch: 4.0.3
    optionalDependencies:
      rollup: 4.52.5

  '@rollup/plugin-json@6.1.0(rollup@4.52.5)':
    dependencies:
      '@rollup/pluginutils': 5.3.0(rollup@4.52.5)
    optionalDependencies:
      rollup: 4.52.5

  '@rollup/plugin-node-resolve@16.0.3(rollup@4.52.5)':
    dependencies:
      '@rollup/pluginutils': 5.3.0(rollup@4.52.5)
      '@types/resolve': 1.20.2
      deepmerge: 4.3.1
      is-module: 1.0.0
      resolve: 1.22.8
    optionalDependencies:
      rollup: 4.52.5

  '@rollup/plugin-replace@6.0.3(rollup@4.52.5)':
    dependencies:
      '@rollup/pluginutils': 5.3.0(rollup@4.52.5)
      magic-string: 0.30.21
    optionalDependencies:
      rollup: 4.52.5

  '@rollup/pluginutils@5.3.0(rollup@4.52.5)':
    dependencies:
      '@types/estree': 1.0.8
      estree-walker: 2.0.2
      picomatch: 4.0.3
    optionalDependencies:
      rollup: 4.52.5

  '@rollup/rollup-android-arm-eabi@4.52.5':
    optional: true

  '@rollup/rollup-android-arm64@4.52.5':
    optional: true

  '@rollup/rollup-darwin-arm64@4.52.5':
    optional: true

  '@rollup/rollup-darwin-x64@4.52.5':
    optional: true

  '@rollup/rollup-freebsd-arm64@4.52.5':
    optional: true

  '@rollup/rollup-freebsd-x64@4.52.5':
    optional: true

  '@rollup/rollup-linux-arm-gnueabihf@4.52.5':
    optional: true

  '@rollup/rollup-linux-arm-musleabihf@4.52.5':
    optional: true

  '@rollup/rollup-linux-arm64-gnu@4.52.5':
    optional: true

  '@rollup/rollup-linux-arm64-musl@4.52.5':
    optional: true

  '@rollup/rollup-linux-loong64-gnu@4.52.5':
    optional: true

  '@rollup/rollup-linux-ppc64-gnu@4.52.5':
    optional: true

  '@rollup/rollup-linux-riscv64-gnu@4.52.5':
    optional: true

  '@rollup/rollup-linux-riscv64-musl@4.52.5':
    optional: true

  '@rollup/rollup-linux-s390x-gnu@4.52.5':
    optional: true

  '@rollup/rollup-linux-x64-gnu@4.52.5':
    optional: true

  '@rollup/rollup-linux-x64-musl@4.52.5':
    optional: true

  '@rollup/rollup-openharmony-arm64@4.52.5':
    optional: true

  '@rollup/rollup-win32-arm64-msvc@4.52.5':
    optional: true

  '@rollup/rollup-win32-ia32-msvc@4.52.5':
    optional: true

  '@rollup/rollup-win32-x64-gnu@4.52.5':
    optional: true

  '@rollup/rollup-win32-x64-msvc@4.52.5':
    optional: true

  '@standard-schema/spec@1.0.0': {}

  '@types/chai@5.2.3':
    dependencies:
      '@types/deep-eql': 4.0.2
      assertion-error: 2.0.1

  '@types/deep-eql@4.0.2': {}

<<<<<<< HEAD
  '@types/copy-paste@2.1.0': {}

  '@types/estree@1.0.6': {}
=======
  '@types/estree@1.0.8': {}
>>>>>>> e2199262

  '@types/json-schema@7.0.15': {}

  '@types/mdast@3.0.15':
    dependencies:
      '@types/unist': 2.0.11

  '@types/node-forge@1.3.14':
    dependencies:
      '@types/node': 24.10.0

  '@types/node@24.10.0':
    dependencies:
      undici-types: 7.16.0

  '@types/resolve@1.20.2': {}

  '@types/unist@2.0.11': {}

  '@typescript-eslint/eslint-plugin@8.46.2(@typescript-eslint/parser@8.46.2(eslint@9.39.0(jiti@2.6.1))(typescript@5.9.3))(eslint@9.39.0(jiti@2.6.1))(typescript@5.9.3)':
    dependencies:
      '@eslint-community/regexpp': 4.11.1
      '@typescript-eslint/parser': 8.46.2(eslint@9.39.0(jiti@2.6.1))(typescript@5.9.3)
      '@typescript-eslint/scope-manager': 8.46.2
      '@typescript-eslint/type-utils': 8.46.2(eslint@9.39.0(jiti@2.6.1))(typescript@5.9.3)
      '@typescript-eslint/utils': 8.46.2(eslint@9.39.0(jiti@2.6.1))(typescript@5.9.3)
      '@typescript-eslint/visitor-keys': 8.46.2
      eslint: 9.39.0(jiti@2.6.1)
      graphemer: 1.4.0
      ignore: 7.0.5
      natural-compare: 1.4.0
      ts-api-utils: 2.1.0(typescript@5.9.3)
      typescript: 5.9.3
    transitivePeerDependencies:
      - supports-color

  '@typescript-eslint/parser@8.46.2(eslint@9.39.0(jiti@2.6.1))(typescript@5.9.3)':
    dependencies:
      '@typescript-eslint/scope-manager': 8.46.2
      '@typescript-eslint/types': 8.46.2
      '@typescript-eslint/typescript-estree': 8.46.2(typescript@5.9.3)
      '@typescript-eslint/visitor-keys': 8.46.2
      debug: 4.4.3
      eslint: 9.39.0(jiti@2.6.1)
      typescript: 5.9.3
    transitivePeerDependencies:
      - supports-color

  '@typescript-eslint/project-service@8.46.2(typescript@5.9.3)':
    dependencies:
      '@typescript-eslint/tsconfig-utils': 8.46.2(typescript@5.9.3)
      '@typescript-eslint/types': 8.46.2
      debug: 4.4.3
      typescript: 5.9.3
    transitivePeerDependencies:
      - supports-color

  '@typescript-eslint/scope-manager@8.46.2':
    dependencies:
      '@typescript-eslint/types': 8.46.2
      '@typescript-eslint/visitor-keys': 8.46.2

  '@typescript-eslint/tsconfig-utils@8.46.2(typescript@5.9.3)':
    dependencies:
      typescript: 5.9.3

  '@typescript-eslint/type-utils@8.46.2(eslint@9.39.0(jiti@2.6.1))(typescript@5.9.3)':
    dependencies:
      '@typescript-eslint/types': 8.46.2
      '@typescript-eslint/typescript-estree': 8.46.2(typescript@5.9.3)
      '@typescript-eslint/utils': 8.46.2(eslint@9.39.0(jiti@2.6.1))(typescript@5.9.3)
      debug: 4.4.3
      eslint: 9.39.0(jiti@2.6.1)
      ts-api-utils: 2.1.0(typescript@5.9.3)
      typescript: 5.9.3
    transitivePeerDependencies:
      - supports-color

  '@typescript-eslint/types@8.46.2': {}

  '@typescript-eslint/typescript-estree@8.46.2(typescript@5.9.3)':
    dependencies:
      '@typescript-eslint/project-service': 8.46.2(typescript@5.9.3)
      '@typescript-eslint/tsconfig-utils': 8.46.2(typescript@5.9.3)
      '@typescript-eslint/types': 8.46.2
      '@typescript-eslint/visitor-keys': 8.46.2
      debug: 4.4.3
      fast-glob: 3.3.2
      is-glob: 4.0.3
      minimatch: 9.0.5
      semver: 7.7.3
      ts-api-utils: 2.1.0(typescript@5.9.3)
      typescript: 5.9.3
    transitivePeerDependencies:
      - supports-color

  '@typescript-eslint/utils@8.46.2(eslint@9.39.0(jiti@2.6.1))(typescript@5.9.3)':
    dependencies:
      '@eslint-community/eslint-utils': 4.9.0(eslint@9.39.0(jiti@2.6.1))
      '@typescript-eslint/scope-manager': 8.46.2
      '@typescript-eslint/types': 8.46.2
      '@typescript-eslint/typescript-estree': 8.46.2(typescript@5.9.3)
      eslint: 9.39.0(jiti@2.6.1)
      typescript: 5.9.3
    transitivePeerDependencies:
      - supports-color

  '@typescript-eslint/visitor-keys@8.46.2':
    dependencies:
      '@typescript-eslint/types': 8.46.2
      eslint-visitor-keys: 4.2.1

  '@vitest/coverage-v8@4.0.6(vitest@4.0.6(@types/node@24.10.0)(jiti@2.6.1)(yaml@2.5.1))':
    dependencies:
      '@bcoe/v8-coverage': 1.0.2
      '@vitest/utils': 4.0.6
      ast-v8-to-istanbul: 0.3.8
      debug: 4.4.3
      istanbul-lib-coverage: 3.2.2
      istanbul-lib-report: 3.0.1
      istanbul-lib-source-maps: 5.0.6
      istanbul-reports: 3.2.0
      magicast: 0.3.5
      std-env: 3.10.0
      tinyrainbow: 3.0.3
      vitest: 4.0.6(@types/node@24.10.0)(jiti@2.6.1)(yaml@2.5.1)
    transitivePeerDependencies:
      - supports-color

  '@vitest/expect@4.0.6':
    dependencies:
      '@standard-schema/spec': 1.0.0
      '@types/chai': 5.2.3
      '@vitest/spy': 4.0.6
      '@vitest/utils': 4.0.6
      chai: 6.2.0
      tinyrainbow: 3.0.3

  '@vitest/mocker@4.0.6(vite@7.1.12(@types/node@24.10.0)(jiti@2.6.1)(yaml@2.5.1))':
    dependencies:
      '@vitest/spy': 4.0.6
      estree-walker: 3.0.3
      magic-string: 0.30.21
    optionalDependencies:
      vite: 7.1.12(@types/node@24.10.0)(jiti@2.6.1)(yaml@2.5.1)

  '@vitest/pretty-format@4.0.6':
    dependencies:
      tinyrainbow: 3.0.3

  '@vitest/runner@4.0.6':
    dependencies:
      '@vitest/utils': 4.0.6
      pathe: 2.0.3

  '@vitest/snapshot@4.0.6':
    dependencies:
      '@vitest/pretty-format': 4.0.6
      magic-string: 0.30.21
      pathe: 2.0.3

  '@vitest/spy@4.0.6': {}

  '@vitest/utils@4.0.6':
    dependencies:
      '@vitest/pretty-format': 4.0.6
      tinyrainbow: 3.0.3

  acorn-jsx@5.3.2(acorn@8.15.0):
    dependencies:
      acorn: 8.15.0

  acorn@8.15.0: {}

  ajv@6.12.6:
    dependencies:
      fast-deep-equal: 3.1.3
      fast-json-stable-stringify: 2.1.0
      json-schema-traverse: 0.4.1
      uri-js: 4.4.1

  ansi-styles@4.3.0:
    dependencies:
      color-convert: 2.0.1

  argparse@2.0.1: {}

  assertion-error@2.0.1: {}

  ast-v8-to-istanbul@0.3.8:
    dependencies:
      '@jridgewell/trace-mapping': 0.3.31
      estree-walker: 3.0.3
      js-tokens: 9.0.1

  automd@0.4.2(magicast@0.3.5):
    dependencies:
      '@parcel/watcher': 2.5.1
      c12: 3.3.1(magicast@0.3.5)
      citty: 0.1.6
      consola: 3.4.2
      defu: 6.1.4
      destr: 2.0.5
      didyoumean2: 7.0.4
      magic-string: 0.30.21
      mdbox: 0.1.1
      mlly: 1.8.0
      ofetch: 1.5.1
      pathe: 2.0.3
      perfect-debounce: 2.0.0
      pkg-types: 2.3.0
      scule: 1.3.0
      tinyglobby: 0.2.15
      untyped: 2.0.0
    transitivePeerDependencies:
      - magicast

  autoprefixer@10.4.21(postcss@8.5.6):
    dependencies:
      browserslist: 4.27.0
      caniuse-lite: 1.0.30001753
      fraction.js: 4.3.7
      normalize-range: 0.1.2
      picocolors: 1.1.1
      postcss: 8.5.6
      postcss-value-parser: 4.2.0

  balanced-match@1.0.2: {}

  baseline-browser-mapping@2.8.23: {}

  boolbase@1.0.0: {}

  brace-expansion@1.1.11:
    dependencies:
      balanced-match: 1.0.2
      concat-map: 0.0.1

  brace-expansion@2.0.1:
    dependencies:
      balanced-match: 1.0.2

  braces@3.0.3:
    dependencies:
      fill-range: 7.1.1

  browserslist@4.27.0:
    dependencies:
      baseline-browser-mapping: 2.8.23
      caniuse-lite: 1.0.30001753
      electron-to-chromium: 1.5.244
      node-releases: 2.0.27
      update-browserslist-db: 1.1.4(browserslist@4.27.0)

  builtin-modules@5.0.0: {}

  bundle-name@4.1.0:
    dependencies:
      run-applescript: 7.0.0

  c12@3.3.1(magicast@0.3.5):
    dependencies:
      chokidar: 4.0.3
      confbox: 0.2.2
      defu: 6.1.4
      dotenv: 17.2.3
      exsolve: 1.0.7
      giget: 2.0.0
      jiti: 2.6.1
      ohash: 2.0.11
      pathe: 2.0.3
      perfect-debounce: 2.0.0
      pkg-types: 2.3.0
      rc9: 2.1.2
    optionalDependencies:
      magicast: 0.3.5

  callsites@3.1.0: {}

  caniuse-api@3.0.0:
    dependencies:
      browserslist: 4.27.0
      caniuse-lite: 1.0.30001666
      lodash.memoize: 4.1.2
      lodash.uniq: 4.5.0

  caniuse-lite@1.0.30001666: {}

  caniuse-lite@1.0.30001753: {}

  chai@6.2.0: {}

  chalk@4.1.2:
    dependencies:
      ansi-styles: 4.3.0
      supports-color: 7.2.0

  changelogen@0.6.2(magicast@0.3.5):
    dependencies:
      c12: 3.3.1(magicast@0.3.5)
      confbox: 0.2.2
      consola: 3.4.2
      convert-gitmoji: 0.1.5
      mri: 1.2.0
      node-fetch-native: 1.6.7
      ofetch: 1.5.1
      open: 10.2.0
      pathe: 2.0.3
      pkg-types: 2.3.0
      scule: 1.3.0
      semver: 7.7.3
      std-env: 3.10.0
    transitivePeerDependencies:
      - magicast

  character-entities-legacy@1.1.4: {}

  character-entities@1.2.4: {}

  character-reference-invalid@1.1.4: {}

  chokidar@4.0.3:
    dependencies:
      readdirp: 4.0.2

  ci-info@4.3.1: {}

  citty@0.1.6:
    dependencies:
      consola: 3.4.2

  clean-regexp@1.0.0:
    dependencies:
      escape-string-regexp: 1.0.5

  clipboardy@4.0.0:
    dependencies:
      execa: 8.0.1
      is-wsl: 3.1.0
      is64bit: 2.0.0

  color-convert@2.0.1:
    dependencies:
      color-name: 1.1.4

  color-name@1.1.4: {}

  colord@2.9.3: {}

  commander@11.1.0: {}

  commondir@1.0.1: {}

  concat-map@0.0.1: {}

  confbox@0.1.8: {}

  confbox@0.2.2: {}

  consola@3.4.2: {}

  convert-gitmoji@0.1.5: {}

  cookie-es@1.2.2: {}

<<<<<<< HEAD
  copy-paste@2.2.0:
    dependencies:
      iconv-lite: 0.4.24

  core-js-compat@3.38.1:
=======
  core-js-compat@3.46.0:
>>>>>>> e2199262
    dependencies:
      browserslist: 4.27.0

  cross-spawn@7.0.3:
    dependencies:
      path-key: 3.1.1
      shebang-command: 2.0.0
      which: 2.0.2

  cross-spawn@7.0.6:
    dependencies:
      path-key: 3.1.1
      shebang-command: 2.0.0
      which: 2.0.2

  crossws@0.3.1:
    dependencies:
      uncrypto: 0.1.3

  crossws@0.3.5:
    dependencies:
      uncrypto: 0.1.3

  css-declaration-sorter@7.2.0(postcss@8.5.6):
    dependencies:
      postcss: 8.5.6

  css-select@5.1.0:
    dependencies:
      boolbase: 1.0.0
      css-what: 6.1.0
      domhandler: 5.0.3
      domutils: 3.1.0
      nth-check: 2.1.1

  css-tree@2.2.1:
    dependencies:
      mdn-data: 2.0.28
      source-map-js: 1.2.1

  css-tree@3.1.0:
    dependencies:
      mdn-data: 2.12.2
      source-map-js: 1.2.1

  css-what@6.1.0: {}

  cssesc@3.0.0: {}

  cssnano-preset-default@7.0.10(postcss@8.5.6):
    dependencies:
      browserslist: 4.27.0
      css-declaration-sorter: 7.2.0(postcss@8.5.6)
      cssnano-utils: 5.0.1(postcss@8.5.6)
      postcss: 8.5.6
      postcss-calc: 10.1.1(postcss@8.5.6)
      postcss-colormin: 7.0.5(postcss@8.5.6)
      postcss-convert-values: 7.0.8(postcss@8.5.6)
      postcss-discard-comments: 7.0.5(postcss@8.5.6)
      postcss-discard-duplicates: 7.0.2(postcss@8.5.6)
      postcss-discard-empty: 7.0.1(postcss@8.5.6)
      postcss-discard-overridden: 7.0.1(postcss@8.5.6)
      postcss-merge-longhand: 7.0.5(postcss@8.5.6)
      postcss-merge-rules: 7.0.7(postcss@8.5.6)
      postcss-minify-font-values: 7.0.1(postcss@8.5.6)
      postcss-minify-gradients: 7.0.1(postcss@8.5.6)
      postcss-minify-params: 7.0.5(postcss@8.5.6)
      postcss-minify-selectors: 7.0.5(postcss@8.5.6)
      postcss-normalize-charset: 7.0.1(postcss@8.5.6)
      postcss-normalize-display-values: 7.0.1(postcss@8.5.6)
      postcss-normalize-positions: 7.0.1(postcss@8.5.6)
      postcss-normalize-repeat-style: 7.0.1(postcss@8.5.6)
      postcss-normalize-string: 7.0.1(postcss@8.5.6)
      postcss-normalize-timing-functions: 7.0.1(postcss@8.5.6)
      postcss-normalize-unicode: 7.0.5(postcss@8.5.6)
      postcss-normalize-url: 7.0.1(postcss@8.5.6)
      postcss-normalize-whitespace: 7.0.1(postcss@8.5.6)
      postcss-ordered-values: 7.0.2(postcss@8.5.6)
      postcss-reduce-initial: 7.0.5(postcss@8.5.6)
      postcss-reduce-transforms: 7.0.1(postcss@8.5.6)
      postcss-svgo: 7.1.0(postcss@8.5.6)
      postcss-unique-selectors: 7.0.4(postcss@8.5.6)

  cssnano-utils@5.0.1(postcss@8.5.6):
    dependencies:
      postcss: 8.5.6

  cssnano@7.1.2(postcss@8.5.6):
    dependencies:
      cssnano-preset-default: 7.0.10(postcss@8.5.6)
      lilconfig: 3.1.3
      postcss: 8.5.6

  csso@5.0.5:
    dependencies:
      css-tree: 2.2.1

  debug@4.4.3:
    dependencies:
      ms: 2.1.3

  deep-is@0.1.4: {}

  deepmerge@4.3.1: {}

  default-browser-id@5.0.0: {}

  default-browser@5.2.1:
    dependencies:
      bundle-name: 4.1.0
      default-browser-id: 5.0.0

  define-lazy-prop@3.0.0: {}

  defu@6.1.4: {}

  destr@2.0.5: {}

  detect-libc@1.0.3: {}

  didyoumean2@7.0.4:
    dependencies:
      '@babel/runtime': 7.25.7
      fastest-levenshtein: 1.0.16
      lodash.deburr: 4.1.0

  dom-serializer@2.0.0:
    dependencies:
      domelementtype: 2.3.0
      domhandler: 5.0.3
      entities: 4.5.0

  domelementtype@2.3.0: {}

  domhandler@5.0.3:
    dependencies:
      domelementtype: 2.3.0

  domutils@3.1.0:
    dependencies:
      dom-serializer: 2.0.0
      domelementtype: 2.3.0
      domhandler: 5.0.3

  dotenv@17.2.3: {}

  electron-to-chromium@1.5.244: {}

  entities@4.5.0: {}

  es-module-lexer@1.7.0: {}

  esbuild@0.25.11:
    optionalDependencies:
      '@esbuild/aix-ppc64': 0.25.11
      '@esbuild/android-arm': 0.25.11
      '@esbuild/android-arm64': 0.25.11
      '@esbuild/android-x64': 0.25.11
      '@esbuild/darwin-arm64': 0.25.11
      '@esbuild/darwin-x64': 0.25.11
      '@esbuild/freebsd-arm64': 0.25.11
      '@esbuild/freebsd-x64': 0.25.11
      '@esbuild/linux-arm': 0.25.11
      '@esbuild/linux-arm64': 0.25.11
      '@esbuild/linux-ia32': 0.25.11
      '@esbuild/linux-loong64': 0.25.11
      '@esbuild/linux-mips64el': 0.25.11
      '@esbuild/linux-ppc64': 0.25.11
      '@esbuild/linux-riscv64': 0.25.11
      '@esbuild/linux-s390x': 0.25.11
      '@esbuild/linux-x64': 0.25.11
      '@esbuild/netbsd-arm64': 0.25.11
      '@esbuild/netbsd-x64': 0.25.11
      '@esbuild/openbsd-arm64': 0.25.11
      '@esbuild/openbsd-x64': 0.25.11
      '@esbuild/openharmony-arm64': 0.25.11
      '@esbuild/sunos-x64': 0.25.11
      '@esbuild/win32-arm64': 0.25.11
      '@esbuild/win32-ia32': 0.25.11
      '@esbuild/win32-x64': 0.25.11

  escalade@3.2.0: {}

  escape-string-regexp@1.0.5: {}

  escape-string-regexp@4.0.0: {}

  eslint-config-unjs@0.5.0(eslint@9.39.0(jiti@2.6.1))(typescript@5.9.3):
    dependencies:
      '@eslint/js': 9.39.0
      eslint: 9.39.0(jiti@2.6.1)
      eslint-plugin-markdown: 5.1.0(eslint@9.39.0(jiti@2.6.1))
      eslint-plugin-unicorn: 59.0.1(eslint@9.39.0(jiti@2.6.1))
      globals: 16.5.0
      typescript: 5.9.3
      typescript-eslint: 8.46.2(eslint@9.39.0(jiti@2.6.1))(typescript@5.9.3)
    transitivePeerDependencies:
      - supports-color

  eslint-plugin-markdown@5.1.0(eslint@9.39.0(jiti@2.6.1)):
    dependencies:
      eslint: 9.39.0(jiti@2.6.1)
      mdast-util-from-markdown: 0.8.5
    transitivePeerDependencies:
      - supports-color

  eslint-plugin-unicorn@59.0.1(eslint@9.39.0(jiti@2.6.1)):
    dependencies:
      '@babel/helper-validator-identifier': 7.28.5
      '@eslint-community/eslint-utils': 4.9.0(eslint@9.39.0(jiti@2.6.1))
      '@eslint/plugin-kit': 0.2.8
      ci-info: 4.3.1
      clean-regexp: 1.0.0
      core-js-compat: 3.46.0
      eslint: 9.39.0(jiti@2.6.1)
      esquery: 1.6.0
      find-up-simple: 1.0.1
      globals: 16.5.0
      indent-string: 5.0.0
      is-builtin-module: 5.0.0
      jsesc: 3.1.0
      pluralize: 8.0.0
      regexp-tree: 0.1.27
      regjsparser: 0.12.0
      semver: 7.7.3
      strip-indent: 4.1.1

  eslint-scope@8.4.0:
    dependencies:
      esrecurse: 4.3.0
      estraverse: 5.3.0

  eslint-visitor-keys@3.4.3: {}

  eslint-visitor-keys@4.2.1: {}

  eslint@9.39.0(jiti@2.6.1):
    dependencies:
      '@eslint-community/eslint-utils': 4.9.0(eslint@9.39.0(jiti@2.6.1))
      '@eslint-community/regexpp': 4.12.2
      '@eslint/config-array': 0.21.1
      '@eslint/config-helpers': 0.4.2
      '@eslint/core': 0.17.0
      '@eslint/eslintrc': 3.3.1
      '@eslint/js': 9.39.0
      '@eslint/plugin-kit': 0.4.1
      '@humanfs/node': 0.16.7
      '@humanwhocodes/module-importer': 1.0.1
      '@humanwhocodes/retry': 0.4.3
      '@types/estree': 1.0.8
      ajv: 6.12.6
      chalk: 4.1.2
      cross-spawn: 7.0.6
      debug: 4.4.3
      escape-string-regexp: 4.0.0
      eslint-scope: 8.4.0
      eslint-visitor-keys: 4.2.1
      espree: 10.4.0
      esquery: 1.6.0
      esutils: 2.0.3
      fast-deep-equal: 3.1.3
      file-entry-cache: 8.0.0
      find-up: 5.0.0
      glob-parent: 6.0.2
      ignore: 5.3.2
      imurmurhash: 0.1.4
      is-glob: 4.0.3
      json-stable-stringify-without-jsonify: 1.0.1
      lodash.merge: 4.6.2
      minimatch: 3.1.2
      natural-compare: 1.4.0
      optionator: 0.9.4
    optionalDependencies:
      jiti: 2.6.1
    transitivePeerDependencies:
      - supports-color

  espree@10.4.0:
    dependencies:
      acorn: 8.15.0
      acorn-jsx: 5.3.2(acorn@8.15.0)
      eslint-visitor-keys: 4.2.1

  esquery@1.6.0:
    dependencies:
      estraverse: 5.3.0

  esrecurse@4.3.0:
    dependencies:
      estraverse: 5.3.0

  estraverse@5.3.0: {}

  estree-walker@2.0.2: {}

  estree-walker@3.0.3:
    dependencies:
      '@types/estree': 1.0.8

  esutils@2.0.3: {}

  execa@8.0.1:
    dependencies:
      cross-spawn: 7.0.3
      get-stream: 8.0.1
      human-signals: 5.0.0
      is-stream: 3.0.0
      merge-stream: 2.0.0
      npm-run-path: 5.3.0
      onetime: 6.0.0
      signal-exit: 4.1.0
      strip-final-newline: 3.0.0

  expect-type@1.2.2: {}

  exsolve@1.0.7: {}

  fast-deep-equal@3.1.3: {}

  fast-glob@3.3.2:
    dependencies:
      '@nodelib/fs.stat': 2.0.5
      '@nodelib/fs.walk': 1.2.8
      glob-parent: 5.1.2
      merge2: 1.4.1
      micromatch: 4.0.8

  fast-json-stable-stringify@2.1.0: {}

  fast-levenshtein@2.0.6: {}

  fastest-levenshtein@1.0.16: {}

  fastq@1.17.1:
    dependencies:
      reusify: 1.0.4

  fdir@6.5.0(picomatch@4.0.3):
    optionalDependencies:
      picomatch: 4.0.3

  file-entry-cache@8.0.0:
    dependencies:
      flat-cache: 4.0.1

  fill-range@7.1.1:
    dependencies:
      to-regex-range: 5.0.1

  find-up-simple@1.0.1: {}

  find-up@5.0.0:
    dependencies:
      locate-path: 6.0.0
      path-exists: 4.0.0

  fix-dts-default-cjs-exports@1.0.1:
    dependencies:
      magic-string: 0.30.21
      mlly: 1.8.0
      rollup: 4.52.5

  flat-cache@4.0.1:
    dependencies:
      flatted: 3.3.1
      keyv: 4.5.4

  flatted@3.3.1: {}

  fraction.js@4.3.7: {}

  fsevents@2.3.3:
    optional: true

  function-bind@1.1.2: {}

  get-port-please@3.2.0: {}

  get-stream@8.0.1: {}

  giget@2.0.0:
    dependencies:
      citty: 0.1.6
      consola: 3.4.2
      defu: 6.1.4
      node-fetch-native: 1.6.7
      nypm: 0.6.2
      pathe: 2.0.3

  glob-parent@5.1.2:
    dependencies:
      is-glob: 4.0.3

  glob-parent@6.0.2:
    dependencies:
      is-glob: 4.0.3

  globals@14.0.0: {}

  globals@16.5.0: {}

  graphemer@1.4.0: {}

  h3@1.15.4:
    dependencies:
      cookie-es: 1.2.2
      crossws: 0.3.5
      defu: 6.1.4
      destr: 2.0.5
      iron-webcrypto: 1.2.1
      node-mock-http: 1.0.3
      radix3: 1.1.2
      ufo: 1.6.1
      uncrypto: 0.1.3

  has-flag@4.0.0: {}

  hasown@2.0.2:
    dependencies:
      function-bind: 1.1.2

  hookable@5.5.3: {}

  html-escaper@2.0.2: {}

  http-shutdown@1.2.2: {}

  human-signals@5.0.0: {}

  iconv-lite@0.4.24:
    dependencies:
      safer-buffer: 2.1.2

  ignore@5.3.2: {}

  ignore@7.0.5: {}

  import-fresh@3.3.0:
    dependencies:
      parent-module: 1.0.1
      resolve-from: 4.0.0

  imurmurhash@0.1.4: {}

  indent-string@5.0.0: {}

  ip-regex@5.0.0: {}

  iron-webcrypto@1.2.1: {}

  is-alphabetical@1.0.4: {}

  is-alphanumerical@1.0.4:
    dependencies:
      is-alphabetical: 1.0.4
      is-decimal: 1.0.4

  is-builtin-module@5.0.0:
    dependencies:
      builtin-modules: 5.0.0

  is-core-module@2.15.1:
    dependencies:
      hasown: 2.0.2

  is-decimal@1.0.4: {}

  is-docker@3.0.0: {}

  is-extglob@2.1.1: {}

  is-glob@4.0.3:
    dependencies:
      is-extglob: 2.1.1

  is-hexadecimal@1.0.4: {}

  is-inside-container@1.0.0:
    dependencies:
      is-docker: 3.0.0

  is-module@1.0.0: {}

  is-number@7.0.0: {}

  is-reference@1.2.1:
    dependencies:
      '@types/estree': 1.0.8

  is-stream@3.0.0: {}

  is-wsl@3.1.0:
    dependencies:
      is-inside-container: 1.0.0

  is64bit@2.0.0:
    dependencies:
      system-architecture: 0.1.0

  isexe@2.0.0: {}

  istanbul-lib-coverage@3.2.2: {}

  istanbul-lib-report@3.0.1:
    dependencies:
      istanbul-lib-coverage: 3.2.2
      make-dir: 4.0.0
      supports-color: 7.2.0

  istanbul-lib-source-maps@5.0.6:
    dependencies:
      '@jridgewell/trace-mapping': 0.3.25
      debug: 4.4.3
      istanbul-lib-coverage: 3.2.2
    transitivePeerDependencies:
      - supports-color

  istanbul-reports@3.2.0:
    dependencies:
      html-escaper: 2.0.2
      istanbul-lib-report: 3.0.1

  jiti@1.21.7: {}

  jiti@2.6.1: {}

  js-tokens@4.0.0:
    optional: true

  js-tokens@9.0.1: {}

  js-yaml@4.1.0:
    dependencies:
      argparse: 2.0.1

  jsesc@3.0.2: {}

  jsesc@3.1.0: {}

  json-buffer@3.0.1: {}

  json-schema-traverse@0.4.1: {}

  json-stable-stringify-without-jsonify@1.0.1: {}

  keyv@4.5.4:
    dependencies:
      json-buffer: 3.0.1

  knitwork@1.2.0: {}

  levn@0.4.1:
    dependencies:
      prelude-ls: 1.2.1
      type-check: 0.4.0

  lilconfig@3.1.3: {}

  listhen@1.9.0:
    dependencies:
      '@parcel/watcher': 2.5.1
      '@parcel/watcher-wasm': 2.5.1
      citty: 0.1.6
      clipboardy: 4.0.0
      consola: 3.4.2
      crossws: 0.3.1
      defu: 6.1.4
      get-port-please: 3.2.0
      h3: 1.15.4
      http-shutdown: 1.2.2
      jiti: 2.6.1
      mlly: 1.8.0
      node-forge: 1.3.1
      pathe: 1.1.2
      std-env: 3.10.0
      ufo: 1.6.1
      untun: 0.1.3
      uqr: 0.1.2

  locate-path@6.0.0:
    dependencies:
      p-locate: 5.0.0

  lodash.deburr@4.1.0: {}

  lodash.memoize@4.1.2: {}

  lodash.merge@4.6.2: {}

  lodash.uniq@4.5.0: {}

  magic-string@0.30.21:
    dependencies:
      '@jridgewell/sourcemap-codec': 1.5.5

  magicast@0.3.5:
    dependencies:
      '@babel/parser': 7.25.7
      '@babel/types': 7.25.7
      source-map-js: 1.2.1

  make-dir@4.0.0:
    dependencies:
      semver: 7.7.3

  md4w@0.2.6: {}

  mdast-util-from-markdown@0.8.5:
    dependencies:
      '@types/mdast': 3.0.15
      mdast-util-to-string: 2.0.0
      micromark: 2.11.4
      parse-entities: 2.0.0
      unist-util-stringify-position: 2.0.3
    transitivePeerDependencies:
      - supports-color

  mdast-util-to-string@2.0.0: {}

  mdbox@0.1.1:
    dependencies:
      md4w: 0.2.6

  mdn-data@2.0.28: {}

  mdn-data@2.12.2: {}

  merge-stream@2.0.0: {}

  merge2@1.4.1: {}

  micromark@2.11.4:
    dependencies:
      debug: 4.4.3
      parse-entities: 2.0.0
    transitivePeerDependencies:
      - supports-color

  micromatch@4.0.8:
    dependencies:
      braces: 3.0.3
      picomatch: 2.3.1

  mimic-fn@4.0.0: {}

  minimatch@3.1.2:
    dependencies:
      brace-expansion: 1.1.11

  minimatch@9.0.5:
    dependencies:
      brace-expansion: 2.0.1

  mkdist@2.4.1(typescript@5.9.3):
    dependencies:
      autoprefixer: 10.4.21(postcss@8.5.6)
      citty: 0.1.6
      cssnano: 7.1.2(postcss@8.5.6)
      defu: 6.1.4
      esbuild: 0.25.11
      jiti: 1.21.7
      mlly: 1.8.0
      pathe: 2.0.3
      pkg-types: 2.3.0
      postcss: 8.5.6
      postcss-nested: 7.0.2(postcss@8.5.6)
      semver: 7.7.3
      tinyglobby: 0.2.15
    optionalDependencies:
      typescript: 5.9.3

  mlly@1.8.0:
    dependencies:
      acorn: 8.15.0
      pathe: 2.0.3
      pkg-types: 1.3.1
      ufo: 1.6.1

  mri@1.2.0: {}

  ms@2.1.3: {}

  nanoid@3.3.11: {}

  natural-compare@1.4.0: {}

  node-addon-api@7.1.1: {}

  node-fetch-native@1.6.7: {}

  node-forge@1.3.1: {}

  node-mock-http@1.0.3: {}

  node-releases@2.0.27: {}

  normalize-range@0.1.2: {}

  npm-run-path@5.3.0:
    dependencies:
      path-key: 4.0.0

  nth-check@2.1.1:
    dependencies:
      boolbase: 1.0.0

  nypm@0.6.2:
    dependencies:
      citty: 0.1.6
      consola: 3.4.2
      pathe: 2.0.3
      pkg-types: 2.3.0
      tinyexec: 1.0.1

  ofetch@1.5.1:
    dependencies:
      destr: 2.0.5
      node-fetch-native: 1.6.7
      ufo: 1.6.1

  ohash@2.0.11: {}

  onetime@6.0.0:
    dependencies:
      mimic-fn: 4.0.0

  open@10.2.0:
    dependencies:
      default-browser: 5.2.1
      define-lazy-prop: 3.0.0
      is-inside-container: 1.0.0
      wsl-utils: 0.1.0

  optionator@0.9.4:
    dependencies:
      deep-is: 0.1.4
      fast-levenshtein: 2.0.6
      levn: 0.4.1
      prelude-ls: 1.2.1
      type-check: 0.4.0
      word-wrap: 1.2.5

  p-limit@3.1.0:
    dependencies:
      yocto-queue: 0.1.0

  p-locate@5.0.0:
    dependencies:
      p-limit: 3.1.0

  parent-module@1.0.1:
    dependencies:
      callsites: 3.1.0

  parse-entities@2.0.0:
    dependencies:
      character-entities: 1.2.4
      character-entities-legacy: 1.1.4
      character-reference-invalid: 1.1.4
      is-alphanumerical: 1.0.4
      is-decimal: 1.0.4
      is-hexadecimal: 1.0.4

  path-exists@4.0.0: {}

  path-key@3.1.1: {}

  path-key@4.0.0: {}

  path-parse@1.0.7: {}

  pathe@1.1.2: {}

  pathe@2.0.3: {}

  perfect-debounce@2.0.0: {}

  picocolors@1.1.1: {}

  picomatch@2.3.1: {}

  picomatch@4.0.3: {}

  pkg-types@1.3.1:
    dependencies:
      confbox: 0.1.8
      mlly: 1.8.0
      pathe: 2.0.3

  pkg-types@2.3.0:
    dependencies:
      confbox: 0.2.2
      exsolve: 1.0.7
      pathe: 2.0.3

  pluralize@8.0.0: {}

  postcss-calc@10.1.1(postcss@8.5.6):
    dependencies:
      postcss: 8.5.6
      postcss-selector-parser: 7.1.0
      postcss-value-parser: 4.2.0

  postcss-colormin@7.0.5(postcss@8.5.6):
    dependencies:
      browserslist: 4.27.0
      caniuse-api: 3.0.0
      colord: 2.9.3
      postcss: 8.5.6
      postcss-value-parser: 4.2.0

  postcss-convert-values@7.0.8(postcss@8.5.6):
    dependencies:
      browserslist: 4.27.0
      postcss: 8.5.6
      postcss-value-parser: 4.2.0

  postcss-discard-comments@7.0.5(postcss@8.5.6):
    dependencies:
      postcss: 8.5.6
      postcss-selector-parser: 7.1.0

  postcss-discard-duplicates@7.0.2(postcss@8.5.6):
    dependencies:
      postcss: 8.5.6

  postcss-discard-empty@7.0.1(postcss@8.5.6):
    dependencies:
      postcss: 8.5.6

  postcss-discard-overridden@7.0.1(postcss@8.5.6):
    dependencies:
      postcss: 8.5.6

  postcss-merge-longhand@7.0.5(postcss@8.5.6):
    dependencies:
      postcss: 8.5.6
      postcss-value-parser: 4.2.0
      stylehacks: 7.0.7(postcss@8.5.6)

  postcss-merge-rules@7.0.7(postcss@8.5.6):
    dependencies:
      browserslist: 4.27.0
      caniuse-api: 3.0.0
      cssnano-utils: 5.0.1(postcss@8.5.6)
      postcss: 8.5.6
      postcss-selector-parser: 7.1.0

  postcss-minify-font-values@7.0.1(postcss@8.5.6):
    dependencies:
      postcss: 8.5.6
      postcss-value-parser: 4.2.0

  postcss-minify-gradients@7.0.1(postcss@8.5.6):
    dependencies:
      colord: 2.9.3
      cssnano-utils: 5.0.1(postcss@8.5.6)
      postcss: 8.5.6
      postcss-value-parser: 4.2.0

  postcss-minify-params@7.0.5(postcss@8.5.6):
    dependencies:
      browserslist: 4.27.0
      cssnano-utils: 5.0.1(postcss@8.5.6)
      postcss: 8.5.6
      postcss-value-parser: 4.2.0

  postcss-minify-selectors@7.0.5(postcss@8.5.6):
    dependencies:
      cssesc: 3.0.0
      postcss: 8.5.6
      postcss-selector-parser: 7.1.0

  postcss-nested@7.0.2(postcss@8.5.6):
    dependencies:
      postcss: 8.5.6
      postcss-selector-parser: 7.1.0

  postcss-normalize-charset@7.0.1(postcss@8.5.6):
    dependencies:
      postcss: 8.5.6

  postcss-normalize-display-values@7.0.1(postcss@8.5.6):
    dependencies:
      postcss: 8.5.6
      postcss-value-parser: 4.2.0

  postcss-normalize-positions@7.0.1(postcss@8.5.6):
    dependencies:
      postcss: 8.5.6
      postcss-value-parser: 4.2.0

  postcss-normalize-repeat-style@7.0.1(postcss@8.5.6):
    dependencies:
      postcss: 8.5.6
      postcss-value-parser: 4.2.0

  postcss-normalize-string@7.0.1(postcss@8.5.6):
    dependencies:
      postcss: 8.5.6
      postcss-value-parser: 4.2.0

  postcss-normalize-timing-functions@7.0.1(postcss@8.5.6):
    dependencies:
      postcss: 8.5.6
      postcss-value-parser: 4.2.0

  postcss-normalize-unicode@7.0.5(postcss@8.5.6):
    dependencies:
      browserslist: 4.27.0
      postcss: 8.5.6
      postcss-value-parser: 4.2.0

  postcss-normalize-url@7.0.1(postcss@8.5.6):
    dependencies:
      postcss: 8.5.6
      postcss-value-parser: 4.2.0

  postcss-normalize-whitespace@7.0.1(postcss@8.5.6):
    dependencies:
      postcss: 8.5.6
      postcss-value-parser: 4.2.0

  postcss-ordered-values@7.0.2(postcss@8.5.6):
    dependencies:
      cssnano-utils: 5.0.1(postcss@8.5.6)
      postcss: 8.5.6
      postcss-value-parser: 4.2.0

  postcss-reduce-initial@7.0.5(postcss@8.5.6):
    dependencies:
      browserslist: 4.27.0
      caniuse-api: 3.0.0
      postcss: 8.5.6

  postcss-reduce-transforms@7.0.1(postcss@8.5.6):
    dependencies:
      postcss: 8.5.6
      postcss-value-parser: 4.2.0

  postcss-selector-parser@7.1.0:
    dependencies:
      cssesc: 3.0.0
      util-deprecate: 1.0.2

  postcss-svgo@7.1.0(postcss@8.5.6):
    dependencies:
      postcss: 8.5.6
      postcss-value-parser: 4.2.0
      svgo: 4.0.0

  postcss-unique-selectors@7.0.4(postcss@8.5.6):
    dependencies:
      postcss: 8.5.6
      postcss-selector-parser: 7.1.0

  postcss-value-parser@4.2.0: {}

  postcss@8.5.6:
    dependencies:
      nanoid: 3.3.11
      picocolors: 1.1.1
      source-map-js: 1.2.1

  prelude-ls@1.2.1: {}

  prettier@3.6.2: {}

  pretty-bytes@7.1.0: {}

  punycode@2.3.1: {}

  queue-microtask@1.2.3: {}

  radix3@1.1.2: {}

  rc9@2.1.2:
    dependencies:
      defu: 6.1.4
      destr: 2.0.5

  readdirp@4.0.2: {}

  regenerator-runtime@0.14.1: {}

  regexp-tree@0.1.27: {}

  regjsparser@0.12.0:
    dependencies:
      jsesc: 3.0.2

  resolve-from@4.0.0: {}

  resolve@1.22.8:
    dependencies:
      is-core-module: 2.15.1
      path-parse: 1.0.7
      supports-preserve-symlinks-flag: 1.0.0

  reusify@1.0.4: {}

  rollup-plugin-dts@6.2.3(rollup@4.52.5)(typescript@5.9.3):
    dependencies:
      magic-string: 0.30.21
      rollup: 4.52.5
      typescript: 5.9.3
    optionalDependencies:
      '@babel/code-frame': 7.27.1

  rollup@4.52.5:
    dependencies:
      '@types/estree': 1.0.8
    optionalDependencies:
      '@rollup/rollup-android-arm-eabi': 4.52.5
      '@rollup/rollup-android-arm64': 4.52.5
      '@rollup/rollup-darwin-arm64': 4.52.5
      '@rollup/rollup-darwin-x64': 4.52.5
      '@rollup/rollup-freebsd-arm64': 4.52.5
      '@rollup/rollup-freebsd-x64': 4.52.5
      '@rollup/rollup-linux-arm-gnueabihf': 4.52.5
      '@rollup/rollup-linux-arm-musleabihf': 4.52.5
      '@rollup/rollup-linux-arm64-gnu': 4.52.5
      '@rollup/rollup-linux-arm64-musl': 4.52.5
      '@rollup/rollup-linux-loong64-gnu': 4.52.5
      '@rollup/rollup-linux-ppc64-gnu': 4.52.5
      '@rollup/rollup-linux-riscv64-gnu': 4.52.5
      '@rollup/rollup-linux-riscv64-musl': 4.52.5
      '@rollup/rollup-linux-s390x-gnu': 4.52.5
      '@rollup/rollup-linux-x64-gnu': 4.52.5
      '@rollup/rollup-linux-x64-musl': 4.52.5
      '@rollup/rollup-openharmony-arm64': 4.52.5
      '@rollup/rollup-win32-arm64-msvc': 4.52.5
      '@rollup/rollup-win32-ia32-msvc': 4.52.5
      '@rollup/rollup-win32-x64-gnu': 4.52.5
      '@rollup/rollup-win32-x64-msvc': 4.52.5
      fsevents: 2.3.3

  run-applescript@7.0.0: {}

  run-parallel@1.2.0:
    dependencies:
      queue-microtask: 1.2.3

<<<<<<< HEAD
  safer-buffer@2.1.2: {}

  scule@1.3.0: {}

  semver@5.7.2: {}
=======
  sax@1.4.1: {}
>>>>>>> e2199262

  scule@1.3.0: {}

  semver@7.7.3: {}

  shebang-command@2.0.0:
    dependencies:
      shebang-regex: 3.0.0

  shebang-regex@3.0.0: {}

  siginfo@2.0.0: {}

  signal-exit@4.1.0: {}

  source-map-js@1.2.1: {}

  stackback@0.0.2: {}

  std-env@3.10.0: {}

  strip-final-newline@3.0.0: {}

  strip-indent@4.1.1: {}

  strip-json-comments@3.1.1: {}

  stylehacks@7.0.7(postcss@8.5.6):
    dependencies:
      browserslist: 4.27.0
      postcss: 8.5.6
      postcss-selector-parser: 7.1.0

  supports-color@7.2.0:
    dependencies:
      has-flag: 4.0.0

  supports-preserve-symlinks-flag@1.0.0: {}

  svgo@4.0.0:
    dependencies:
      commander: 11.1.0
      css-select: 5.1.0
      css-tree: 3.1.0
      css-what: 6.1.0
      csso: 5.0.5
      picocolors: 1.1.1
      sax: 1.4.1

  system-architecture@0.1.0: {}

  tinybench@2.9.0: {}

  tinyexec@0.3.2: {}

  tinyexec@1.0.1: {}

  tinyglobby@0.2.15:
    dependencies:
      fdir: 6.5.0(picomatch@4.0.3)
      picomatch: 4.0.3

  tinyrainbow@3.0.3: {}

  to-fast-properties@2.0.0: {}

  to-regex-range@5.0.1:
    dependencies:
      is-number: 7.0.0

  ts-api-utils@2.1.0(typescript@5.9.3):
    dependencies:
      typescript: 5.9.3

  type-check@0.4.0:
    dependencies:
      prelude-ls: 1.2.1

  typescript-eslint@8.46.2(eslint@9.39.0(jiti@2.6.1))(typescript@5.9.3):
    dependencies:
      '@typescript-eslint/eslint-plugin': 8.46.2(@typescript-eslint/parser@8.46.2(eslint@9.39.0(jiti@2.6.1))(typescript@5.9.3))(eslint@9.39.0(jiti@2.6.1))(typescript@5.9.3)
      '@typescript-eslint/parser': 8.46.2(eslint@9.39.0(jiti@2.6.1))(typescript@5.9.3)
      '@typescript-eslint/typescript-estree': 8.46.2(typescript@5.9.3)
      '@typescript-eslint/utils': 8.46.2(eslint@9.39.0(jiti@2.6.1))(typescript@5.9.3)
      eslint: 9.39.0(jiti@2.6.1)
      typescript: 5.9.3
    transitivePeerDependencies:
      - supports-color

  typescript@5.9.3: {}

  ufo@1.6.1: {}

  unbuild@3.6.1(typescript@5.9.3):
    dependencies:
      '@rollup/plugin-alias': 5.1.1(rollup@4.52.5)
      '@rollup/plugin-commonjs': 28.0.9(rollup@4.52.5)
      '@rollup/plugin-json': 6.1.0(rollup@4.52.5)
      '@rollup/plugin-node-resolve': 16.0.3(rollup@4.52.5)
      '@rollup/plugin-replace': 6.0.3(rollup@4.52.5)
      '@rollup/pluginutils': 5.3.0(rollup@4.52.5)
      citty: 0.1.6
      consola: 3.4.2
      defu: 6.1.4
      esbuild: 0.25.11
      fix-dts-default-cjs-exports: 1.0.1
      hookable: 5.5.3
      jiti: 2.6.1
      magic-string: 0.30.21
      mkdist: 2.4.1(typescript@5.9.3)
      mlly: 1.8.0
      pathe: 2.0.3
      pkg-types: 2.3.0
      pretty-bytes: 7.1.0
      rollup: 4.52.5
      rollup-plugin-dts: 6.2.3(rollup@4.52.5)(typescript@5.9.3)
      scule: 1.3.0
      tinyglobby: 0.2.15
      untyped: 2.0.0
    optionalDependencies:
      typescript: 5.9.3
    transitivePeerDependencies:
      - sass
      - vue
      - vue-sfc-transformer
      - vue-tsc

  uncrypto@0.1.3: {}

  undici-types@7.16.0: {}

  unist-util-stringify-position@2.0.3:
    dependencies:
      '@types/unist': 2.0.11

  untun@0.1.3:
    dependencies:
      citty: 0.1.6
      consola: 3.4.2
      pathe: 1.1.2

  untyped@2.0.0:
    dependencies:
      citty: 0.1.6
      defu: 6.1.4
      jiti: 2.6.1
      knitwork: 1.2.0
      scule: 1.3.0

  update-browserslist-db@1.1.4(browserslist@4.27.0):
    dependencies:
      browserslist: 4.27.0
      escalade: 3.2.0
      picocolors: 1.1.1

  uqr@0.1.2: {}

  uri-js@4.4.1:
    dependencies:
      punycode: 2.3.1

  util-deprecate@1.0.2: {}

  vite@7.1.12(@types/node@24.10.0)(jiti@2.6.1)(yaml@2.5.1):
    dependencies:
      esbuild: 0.25.11
      fdir: 6.5.0(picomatch@4.0.3)
      picomatch: 4.0.3
      postcss: 8.5.6
      rollup: 4.52.5
      tinyglobby: 0.2.15
    optionalDependencies:
      '@types/node': 24.10.0
      fsevents: 2.3.3
      jiti: 2.6.1
      yaml: 2.5.1

  vitest@4.0.6(@types/node@24.10.0)(jiti@2.6.1)(yaml@2.5.1):
    dependencies:
      '@vitest/expect': 4.0.6
      '@vitest/mocker': 4.0.6(vite@7.1.12(@types/node@24.10.0)(jiti@2.6.1)(yaml@2.5.1))
      '@vitest/pretty-format': 4.0.6
      '@vitest/runner': 4.0.6
      '@vitest/snapshot': 4.0.6
      '@vitest/spy': 4.0.6
      '@vitest/utils': 4.0.6
      debug: 4.4.3
      es-module-lexer: 1.7.0
      expect-type: 1.2.2
      magic-string: 0.30.21
      pathe: 2.0.3
      picomatch: 4.0.3
      std-env: 3.10.0
      tinybench: 2.9.0
      tinyexec: 0.3.2
      tinyglobby: 0.2.15
      tinyrainbow: 3.0.3
      vite: 7.1.12(@types/node@24.10.0)(jiti@2.6.1)(yaml@2.5.1)
      why-is-node-running: 2.3.0
    optionalDependencies:
      '@types/node': 24.10.0
    transitivePeerDependencies:
      - jiti
      - less
      - lightningcss
      - msw
      - sass
      - sass-embedded
      - stylus
      - sugarss
      - supports-color
      - terser
      - tsx
      - yaml

  which@2.0.2:
    dependencies:
      isexe: 2.0.0

  why-is-node-running@2.3.0:
    dependencies:
      siginfo: 2.0.0
      stackback: 0.0.2

  word-wrap@1.2.5: {}

  wsl-utils@0.1.0:
    dependencies:
      is-wsl: 3.1.0

  yaml@2.5.1:
    optional: true

  yocto-queue@0.1.0: {}<|MERGE_RESOLUTION|>--- conflicted
+++ resolved
@@ -18,19 +18,14 @@
         specifier: ^0.1.6
         version: 0.1.6
       consola:
-<<<<<<< HEAD
-        specifier: ^3.2.3
-        version: 3.2.3
+        specifier: ^3.4.2
+        version: 3.4.2
       copy-paste:
         specifier: ^2.2.0
         version: 2.2.0
-=======
-        specifier: ^3.4.2
-        version: 3.4.2
->>>>>>> e2199262
       crossws:
         specifier: '>=0.2.0 <0.5.0'
-        version: 0.3.1
+        version: 0.3.5
       defu:
         specifier: ^6.1.4
         version: 6.1.4
@@ -127,10 +122,6 @@
     resolution: {integrity: sha512-CbkjYdsJNHFk8uqpEkpCvRs3YRp9tY6FmFY7wLMSYuGYkrdUi7r2lc4/wqsvlHoMznX3WJ9IP8giGPq68T/Y6g==}
     engines: {node: '>=6.9.0'}
 
-  '@babel/helper-validator-identifier@7.25.7':
-    resolution: {integrity: sha512-AM6TzwYqGChO45oiuPqwL2t20/HdMC1rTPAesnBCgPCSF1x3oN9MVUwQV2iyz4xqWrctwK5RNC8LV22kaQCNYg==}
-    engines: {node: '>=6.9.0'}
-
   '@babel/helper-validator-identifier@7.28.5':
     resolution: {integrity: sha512-qSs4ifwzKJSV39ucNjsvc6WVHs6b7S03sOh2OcHF9UHfVPqWWALUsNUVzhSBiItjRZoLHx7nIarVjqKVusUZ1Q==}
     engines: {node: '>=6.9.0'}
@@ -314,10 +305,6 @@
     peerDependencies:
       eslint: ^6.0.0 || ^7.0.0 || >=8.0.0
 
-  '@eslint-community/regexpp@4.11.1':
-    resolution: {integrity: sha512-m4DVN9ZqskZoLU5GlWZadwDnYo3vAEydiUayB9widCl9ffWx2IvPnp6n3on5rJmziJSw9Bv+Z3ChDVdMwXCY8Q==}
-    engines: {node: ^12.0.0 || ^14.0.0 || >=16.0.0}
-
   '@eslint-community/regexpp@4.12.2':
     resolution: {integrity: sha512-EriSTlt5OC9/7SXkRSCAhfSxxoSUgBm33OH+IkwbdpgoqsSsUg7y3uh+IICI/Qg4BBWr3U2i39RpmycbxMq4ew==}
     engines: {node: ^12.0.0 || ^14.0.0 || >=16.0.0}
@@ -378,14 +365,8 @@
     resolution: {integrity: sha512-bRISgCIjP20/tbWSPWMEi54QVPRZExkuD9lJL+UIxUKtwVJA8wW1Trb1jMs1RFXo1CBTNZ/5hpC9QvmKWdopKw==}
     engines: {node: '>=6.0.0'}
 
-  '@jridgewell/sourcemap-codec@1.5.0':
-    resolution: {integrity: sha512-gv3ZRaISU3fjPAgNsriBRqGWQL6quFx04YMPW/zD8XMLsU32mhCCbfbO6KZFLjvYpCZ8zyDEgqsgf+PwPaM7GQ==}
-
   '@jridgewell/sourcemap-codec@1.5.5':
     resolution: {integrity: sha512-cYQ9310grqxueWbl+WuIUIaiUaDcj7WOq5fVhEljNVgRfOUhY9fy2zTvfoqWsnebh8Sl70VScFbICvJnLKB0Og==}
-
-  '@jridgewell/trace-mapping@0.3.25':
-    resolution: {integrity: sha512-vNk6aEwybGtawWmy/PzwnGDOjCkLWSD2wqvjGGAgOAwCGWySYXfYoxt00IJkTF+8Lb57DwOb3Aa0o9CApepiYQ==}
 
   '@jridgewell/trace-mapping@0.3.31':
     resolution: {integrity: sha512-zzNR+SdQSDJzc8joaeP8QQoCQr8NuYx2dIIytl1QeBEZHJ9uW6hebsrYgbz8hJwUQao3TWCMtmfV8Nu1twOLAw==}
@@ -660,19 +641,14 @@
   '@types/chai@5.2.3':
     resolution: {integrity: sha512-Mw558oeA9fFbv65/y4mHtXDs9bPnFMZAL/jxdPFUpOHHIXX91mcgEHbS5Lahr+pwZFR8A7GQleRWeI6cGFC2UA==}
 
-<<<<<<< HEAD
   '@types/copy-paste@2.1.0':
     resolution: {integrity: sha512-u9PFnY4MVc7U90RYcItZxiUYLbdaO5HRbCVQ08Aurt+fQHKMcVOLM4/1ior1nEHX3yFEhh2dSz1CuGV0XBPWew==}
 
-  '@types/estree@1.0.6':
-    resolution: {integrity: sha512-AYnb1nQyY49te+VRAVgmzfcgjYS91mY5P0TKUDCLEM+gNnA+3T6rWITXRLYCpahpqSQbN5cE+gHpnPyXjHWxcw==}
-=======
   '@types/deep-eql@4.0.2':
     resolution: {integrity: sha512-c9h9dVVMigMPc4bwTvC5dxqtqJZwQPePsWjPlpSOnojbor6pGqdk541lfA7AqFQr5pB1BRdq0juY9db81BwyFw==}
 
   '@types/estree@1.0.8':
     resolution: {integrity: sha512-dWHzHa2WqEXI/O1E9OjrocMTKJl2mSrEolh1Iomrv6U+JuNwaHXsXx9bLu5gG7BUWFIN0skIQJQ/L1rIex4X6w==}
->>>>>>> e2199262
 
   '@types/json-schema@7.0.15':
     resolution: {integrity: sha512-5+fP8P8MFNC+AyZCDxrB2pkZFPGzqQWUzpSeuuVLvm8VMcorNYavBqoFcxK8bQz4Qsbn4oUEEem4wDLfcysGHA==}
@@ -875,9 +851,6 @@
   caniuse-api@3.0.0:
     resolution: {integrity: sha512-bsTwuIg/BZZK/vreVTYYbSWoe2F+71P7K5QGEX+pT250DZbfU1MQ5prOKpPR+LL6uWKK3KMwMCAS74QB3Um1uw==}
 
-  caniuse-lite@1.0.30001666:
-    resolution: {integrity: sha512-gD14ICmoV5ZZM1OdzPWmpx+q4GyefaK06zi8hmfHV5xe4/2nOQX3+Dw5o+fSqOws2xVwL9j+anOPFwHzdEdV4g==}
-
   caniuse-lite@1.0.30001753:
     resolution: {integrity: sha512-Bj5H35MD/ebaOV4iDLqPEtiliTN29qkGtEHCwawWn4cYm+bPJM2NsaP30vtZcnERClMzp52J4+aw2UNbK4o+zw==}
 
@@ -957,27 +930,15 @@
   cookie-es@1.2.2:
     resolution: {integrity: sha512-+W7VmiVINB+ywl1HGXJXmrqkOhpKrIiVZV6tQuV54ZyQC7MMuBt81Vc336GMLoHBq5hV/F9eXgt5Mnx0Rha5Fg==}
 
-<<<<<<< HEAD
   copy-paste@2.2.0:
     resolution: {integrity: sha512-jqSL4r9DSeiIvJZStLzY/sMLt9ToTM7RsK237lYOTG+KcbQJHGala3R1TUpa8h1p9adswVgIdV4qGbseVhL4lg==}
 
-  core-js-compat@3.38.1:
-    resolution: {integrity: sha512-JRH6gfXxGmrzF3tZ57lFx97YARxCXPaMzPo6jELZhv88pBH5VXpQ+y0znKGlFnzuaihqhLbefxSJxWJMPtfDzw==}
-=======
   core-js-compat@3.46.0:
     resolution: {integrity: sha512-p9hObIIEENxSV8xIu+V68JjSeARg6UVMG5mR+JEUguG3sI6MsiS1njz2jHmyJDvA+8jX/sytkBHup6kxhM9law==}
->>>>>>> e2199262
-
-  cross-spawn@7.0.3:
-    resolution: {integrity: sha512-iRDPJKUPVEND7dHPO8rkbOnPpyDygcDFtWjpeWNCgy8WP2rXcxXL8TskReQl6OrB2G7+UJrags1q15Fudc7G6w==}
-    engines: {node: '>= 8'}
 
   cross-spawn@7.0.6:
     resolution: {integrity: sha512-uV2QOWP2nWzsy2aMp8aRibhi9dlzF5Hgh5SHaB9OiTGEyDTiJJyx0uy51QXdyWbtAHNua4XJzUKca3OzKUd3vA==}
     engines: {node: '>= 8'}
-
-  crossws@0.3.1:
-    resolution: {integrity: sha512-HsZgeVYaG+b5zA+9PbIPGq4+J/CJynJuearykPsXx4V/eMhyQ5EDVg3Ak2FBZtVXCiOLu/U7IiwDHTr9MA+IKw==}
 
   crossws@0.3.5:
     resolution: {integrity: sha512-ojKiDvcmByhwa8YYqbQI/hg7MEU0NC03+pSdEq4ZUnZR9xXpwk7E43SMNGkn+JxJGPFtNvQ48+vV2p+P1ml5PA==}
@@ -1950,13 +1911,11 @@
   run-parallel@1.2.0:
     resolution: {integrity: sha512-5l4VyZR86LZ/lDxZTR6jqL8AFE2S0IFLMP26AbjsLVADxHdhB/c0GUsH+y39UfCi3dzz8OlQuPmnaJOMoDHQBA==}
 
-<<<<<<< HEAD
   safer-buffer@2.1.2:
     resolution: {integrity: sha512-YZo3K82SD7Riyi0E1EQPojLz7kpepnSQI9IyPbHHg1XXXevb5dJI7tpyN2ADxGcQbHG7vcyRHk0cbwqcQriUtg==}
-=======
+
   sax@1.4.1:
     resolution: {integrity: sha512-+aWOz7yVScEGoKNd4PA10LZ8sk0A/z5+nXQG5giUO5rprX9jgYsTdov9qCchZiPIZezbZH+jRut8nPodFAX4Jg==}
->>>>>>> e2199262
 
   scule@1.3.0:
     resolution: {integrity: sha512-6FtHJEvt+pVMIB9IBY+IcCJ6Z5f1iQnytgyfKMhDKgmzYG+TeH/wx1y3l27rshSbLiSanrR9ffZDrEsmjlQF2g==}
@@ -2229,8 +2188,6 @@
 
   '@babel/helper-string-parser@7.25.7': {}
 
-  '@babel/helper-validator-identifier@7.25.7': {}
-
   '@babel/helper-validator-identifier@7.28.5': {}
 
   '@babel/parser@7.25.7':
@@ -2244,7 +2201,7 @@
   '@babel/types@7.25.7':
     dependencies:
       '@babel/helper-string-parser': 7.25.7
-      '@babel/helper-validator-identifier': 7.25.7
+      '@babel/helper-validator-identifier': 7.28.5
       to-fast-properties: 2.0.0
 
   '@bcoe/v8-coverage@1.0.2': {}
@@ -2331,8 +2288,6 @@
     dependencies:
       eslint: 9.39.0(jiti@2.6.1)
       eslint-visitor-keys: 3.4.3
-
-  '@eslint-community/regexpp@4.11.1': {}
 
   '@eslint-community/regexpp@4.12.2': {}
 
@@ -2397,19 +2352,12 @@
 
   '@jridgewell/resolve-uri@3.1.2': {}
 
-  '@jridgewell/sourcemap-codec@1.5.0': {}
-
   '@jridgewell/sourcemap-codec@1.5.5': {}
 
-  '@jridgewell/trace-mapping@0.3.25':
+  '@jridgewell/trace-mapping@0.3.31':
     dependencies:
       '@jridgewell/resolve-uri': 3.1.2
-      '@jridgewell/sourcemap-codec': 1.5.0
-
-  '@jridgewell/trace-mapping@0.3.31':
-    dependencies:
-      '@jridgewell/resolve-uri': 3.1.2
-      '@jridgewell/sourcemap-codec': 1.5.0
+      '@jridgewell/sourcemap-codec': 1.5.5
 
   '@nodelib/fs.scandir@2.1.5':
     dependencies:
@@ -2608,15 +2556,11 @@
       '@types/deep-eql': 4.0.2
       assertion-error: 2.0.1
 
+  '@types/copy-paste@2.1.0': {}
+
   '@types/deep-eql@4.0.2': {}
 
-<<<<<<< HEAD
-  '@types/copy-paste@2.1.0': {}
-
-  '@types/estree@1.0.6': {}
-=======
   '@types/estree@1.0.8': {}
->>>>>>> e2199262
 
   '@types/json-schema@7.0.15': {}
 
@@ -2638,7 +2582,7 @@
 
   '@typescript-eslint/eslint-plugin@8.46.2(@typescript-eslint/parser@8.46.2(eslint@9.39.0(jiti@2.6.1))(typescript@5.9.3))(eslint@9.39.0(jiti@2.6.1))(typescript@5.9.3)':
     dependencies:
-      '@eslint-community/regexpp': 4.11.1
+      '@eslint-community/regexpp': 4.12.2
       '@typescript-eslint/parser': 8.46.2(eslint@9.39.0(jiti@2.6.1))(typescript@5.9.3)
       '@typescript-eslint/scope-manager': 8.46.2
       '@typescript-eslint/type-utils': 8.46.2(eslint@9.39.0(jiti@2.6.1))(typescript@5.9.3)
@@ -2899,11 +2843,9 @@
   caniuse-api@3.0.0:
     dependencies:
       browserslist: 4.27.0
-      caniuse-lite: 1.0.30001666
+      caniuse-lite: 1.0.30001753
       lodash.memoize: 4.1.2
       lodash.uniq: 4.5.0
-
-  caniuse-lite@1.0.30001666: {}
 
   caniuse-lite@1.0.30001753: {}
 
@@ -2982,33 +2924,19 @@
 
   cookie-es@1.2.2: {}
 
-<<<<<<< HEAD
   copy-paste@2.2.0:
     dependencies:
       iconv-lite: 0.4.24
 
-  core-js-compat@3.38.1:
-=======
   core-js-compat@3.46.0:
->>>>>>> e2199262
     dependencies:
       browserslist: 4.27.0
 
-  cross-spawn@7.0.3:
+  cross-spawn@7.0.6:
     dependencies:
       path-key: 3.1.1
       shebang-command: 2.0.0
       which: 2.0.2
-
-  cross-spawn@7.0.6:
-    dependencies:
-      path-key: 3.1.1
-      shebang-command: 2.0.0
-      which: 2.0.2
-
-  crossws@0.3.1:
-    dependencies:
-      uncrypto: 0.1.3
 
   crossws@0.3.5:
     dependencies:
@@ -3294,7 +3222,7 @@
 
   execa@8.0.1:
     dependencies:
-      cross-spawn: 7.0.3
+      cross-spawn: 7.0.6
       get-stream: 8.0.1
       human-signals: 5.0.0
       is-stream: 3.0.0
@@ -3502,7 +3430,7 @@
 
   istanbul-lib-source-maps@5.0.6:
     dependencies:
-      '@jridgewell/trace-mapping': 0.3.25
+      '@jridgewell/trace-mapping': 0.3.31
       debug: 4.4.3
       istanbul-lib-coverage: 3.2.2
     transitivePeerDependencies:
@@ -3556,7 +3484,7 @@
       citty: 0.1.6
       clipboardy: 4.0.0
       consola: 3.4.2
-      crossws: 0.3.1
+      crossws: 0.3.5
       defu: 6.1.4
       get-port-please: 3.2.0
       h3: 1.15.4
@@ -4034,15 +3962,9 @@
     dependencies:
       queue-microtask: 1.2.3
 
-<<<<<<< HEAD
   safer-buffer@2.1.2: {}
 
-  scule@1.3.0: {}
-
-  semver@5.7.2: {}
-=======
   sax@1.4.1: {}
->>>>>>> e2199262
 
   scule@1.3.0: {}
 
