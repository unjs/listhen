{
  "name": "listhen",
<<<<<<< HEAD
  "private": false,
  "version": "1.5.5",
=======
  "version": "1.6.0",
>>>>>>> a1c74114
  "description": "👂 Elegant HTTP Listener",
  "repository": "unjs/listhen",
  "license": "MIT",
  "exports": {
    ".": {
      "types": "./dist/index.d.ts",
      "import": "./dist/index.mjs",
      "require": "./dist/index.cjs"
    },
    "./cli": {
      "types": "./dist/cli.d.ts",
      "import": "./dist/cli.mjs",
      "require": "./dist/cli.cjs"
    }
  },
  "main": "./dist/index.mjs",
  "types": "./dist/index.d.ts",
  "bin": {
    "listen": "./bin/listhen.mjs",
    "listhen": "./bin/listhen.mjs"
  },
  "files": [
    "dist",
    "lib",
    "bin",
    "cli.d.ts"
  ],
  "scripts": {
    "build": "unbuild",
    "dev": "vitest",
    "lint": "eslint --ext .ts . && prettier -c src test",
    "lint:fix": "eslint --fix --ext .ts . && prettier -w src test",
    "listhen": "node ./scripts/listhen.mjs",
    "play": "node ./scripts/listhen.mjs -w ./playground --ws",
    "release": "pnpm test && pnpm build && changelogen --release && pnpm publish && git push --follow-tags",
    "test": "pnpm lint && vitest run --coverage"
  },
  "dependencies": {
    "@parcel/watcher": "^2.4.0",
    "@parcel/watcher-wasm": "2.4.0",
    "citty": "^0.1.5",
    "clipboardy": "^4.0.0",
    "consola": "^3.2.3",
    "crossws": "^0.1.0",
    "defu": "^6.1.4",
    "get-port-please": "^3.1.2",
    "h3": "^1.10.1",
    "http-shutdown": "^1.2.2",
    "jiti": "^1.21.0",
    "mlly": "^1.5.0",
    "node-forge": "^1.3.1",
    "pathe": "^1.1.2",
    "std-env": "^3.7.0",
    "ufo": "^1.3.2",
    "untun": "^0.1.3",
    "uqr": "^0.1.2"
  },
  "devDependencies": {
    "@types/node": "^20.11.10",
    "@types/node-forge": "^1.3.11",
    "@vitest/coverage-v8": "^1.2.2",
    "changelogen": "^0.5.5",
    "eslint": "^8.56.0",
    "eslint-config-unjs": "^0.2.1",
    "ip-regex": "^5.0.0",
    "prettier": "^3.2.4",
    "typescript": "^5.3.3",
    "unbuild": "^2.0.0",
    "vitest": "^1.2.2"
  },
  "packageManager": "pnpm@8.15.0"
}<|MERGE_RESOLUTION|>--- conflicted
+++ resolved
@@ -1,11 +1,6 @@
 {
   "name": "listhen",
-<<<<<<< HEAD
-  "private": false,
-  "version": "1.5.5",
-=======
   "version": "1.6.0",
->>>>>>> a1c74114
   "description": "👂 Elegant HTTP Listener",
   "repository": "unjs/listhen",
   "license": "MIT",
