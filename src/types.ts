<<<<<<< HEAD
import type { Server as HttpServer } from "node:http";
import type { Server as HttpsServer } from "node:https";
import type { Http2Server, Http2SecureServer } from "node:http2";
import type { AddressInfo, Server as RawTcpIpcServer } from "node:net";
=======
import type { IncomingMessage, Server } from "node:http";
import type { Server as HTTPServer } from "node:https";
import { AddressInfo } from "node:net";
>>>>>>> a1c74114
import type { GetPortInput } from "get-port-please";
import type { WebSocketHooks } from "crossws";

export type Server =
  | HttpServer
  | HttpsServer
  | Http2Server
  | Http2SecureServer
  | RawTcpIpcServer;

export interface Certificate {
  key: string;
  cert: string;
  passphrase?: string;
}

export interface HTTPSOptions {
  cert?: string;
  key?: string;
  pfx?: string;
  passphrase?: string;
  validityDays?: number;
  domains?: string[];
}

export interface ListenOptions {
  name: string;
  port: GetPortInput;
  hostname: string;
  showURL: boolean;
  baseURL: string;
  open: boolean;
  https: boolean | HTTPSOptions;
  http2: boolean;
  clipboard: boolean;
  isTest: boolean;
  isProd: boolean;
  autoClose: boolean;
  _entry?: string;
  /**
   * Used as main public url to display
   * @default The first public IPV4 address listening to
   */
  publicURL?: string;
  /**
   * Print QR Code for public IPv4 address
   *
   * @default true
   */
  qr?: boolean;
  /**
   * When enabled, listhen tries to listen to all network interfaces
   *
   * @default `false` for development and `true` for production
   */
  public: boolean;
  /**
   * Open a tunnel using https://github.com/unjs/untun
   */
  tunnel?: boolean;
  /**
   * WebSocket Upgrade Handler
   *
   * Input can be an upgrade handler or CrossWS options
   *
   * @experimental CrossWS usage is subject to change
   * @see https://github.com/unjs/crossws
   */
  ws?:
    | boolean
    | Partial<WebSocketHooks>
    | ((req: IncomingMessage, head: Buffer) => void);
}

export type GetURLOptions = Pick<
  Partial<ListenOptions>,
  "baseURL" | "publicURL"
>;

export type ShowURLOptions = Pick<
  Partial<ListenOptions>,
  "baseURL" | "name" | "publicURL" | "qr"
>;

export interface ListenURL {
  url: string;
  type: "local" | "network" | "tunnel";
}

export interface Listener {
  url: string;
  address: AddressInfo;
  server: Server;
  https: false | Certificate;
  close: () => Promise<void>;
  open: () => Promise<void>;
  showURL: (options?: ShowURLOptions) => Promise<void>;
  getURLs: (options?: GetURLOptions) => Promise<ListenURL[]>;
}<|MERGE_RESOLUTION|>--- conflicted
+++ resolved
@@ -1,13 +1,7 @@
-<<<<<<< HEAD
-import type { Server as HttpServer } from "node:http";
+import type { Server as HttpServer,IncomingMessage } from "node:http";
 import type { Server as HttpsServer } from "node:https";
 import type { Http2Server, Http2SecureServer } from "node:http2";
 import type { AddressInfo, Server as RawTcpIpcServer } from "node:net";
-=======
-import type { IncomingMessage, Server } from "node:http";
-import type { Server as HTTPServer } from "node:https";
-import { AddressInfo } from "node:net";
->>>>>>> a1c74114
 import type { GetPortInput } from "get-port-please";
 import type { WebSocketHooks } from "crossws";
 
