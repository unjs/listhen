--- conflicted
+++ resolved
@@ -1,11 +1,7 @@
 import type { Server as HttpServer } from "node:http";
 import type { Server as HttpsServer } from "node:https";
 import type { Http2Server, Http2SecureServer } from "node:http2";
-<<<<<<< HEAD
-import type { AddressInfo, Server as RawServer } from "node:net";
-=======
 import type { AddressInfo, Server as RawTcpIpcServer } from "node:net";
->>>>>>> b8b16080
 import type { GetPortInput } from "get-port-please";
 
 export type Server =
@@ -13,11 +9,7 @@
   | HttpsServer
   | Http2Server
   | Http2SecureServer
-<<<<<<< HEAD
-  | RawServer;
-=======
   | RawTcpIpcServer;
->>>>>>> b8b16080
 
 export interface Certificate {
   key: string;
