--- conflicted
+++ resolved
@@ -1,8 +1,3 @@
-<<<<<<< HEAD
-import { createServer, IncomingMessage, ServerResponse } from "node:http";
-import {
-  createSecureServer,
-=======
 import {
   createServer as createHttpServer,
   IncomingMessage,
@@ -12,7 +7,6 @@
 import {
   createSecureServer as createHttps2Server,
   createServer as createHttp2Server,
->>>>>>> 129a3f8a
   Http2ServerRequest,
   Http2ServerResponse,
 } from "node:http2";
@@ -32,13 +26,8 @@
   Listener,
   ListenOptions,
   ListenURL,
-<<<<<<< HEAD
-  GetURLOptions,
-  Server,
-=======
   Server,
   ShowURLOptions,
->>>>>>> 129a3f8a
 } from "./types";
 import {
   formatURL,
@@ -151,15 +140,6 @@
   let _addr: AddressInfo;
   if (httpsOptions) {
     https = await resolveCertificate(httpsOptions);
-<<<<<<< HEAD
-    server = createSecureServer(
-      {
-        ...https,
-        allowHTTP1: true,
-      },
-      handle as RequestListenerHttp2,
-    );
-=======
     server = listhenOptions.http2
       ? createHttps2Server(
           {
@@ -169,20 +149,15 @@
           handle as RequestListenerHttp2,
         )
       : createHttpsServer(https, handle as RequestListenerHttp1x);
->>>>>>> 129a3f8a
     addShutdown(server);
     // @ts-ignore
     await promisify(server.listen.bind(server))(port, listhenOptions.hostname);
     _addr = server.address() as AddressInfo;
     listhenOptions.port = _addr.port;
   } else {
-<<<<<<< HEAD
-    server = createServer(handle as RequestListenerHttp1x);
-=======
     server = listhenOptions.http2
       ? createHttp2Server(handle as RequestListenerHttp2)
       : createHttpServer(handle as RequestListenerHttp1x);
->>>>>>> 129a3f8a
     addShutdown(server);
     // @ts-ignore
     await promisify(server.listen.bind(server))(port, listhenOptions.hostname);
